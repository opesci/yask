##############################################################################
## YASK: Yet Another Stencil Kernel
## Copyright (c) 2014-2018, Intel Corporation
## 
## Permission is hereby granted, free of charge, to any person obtaining a copy
## of this software and associated documentation files (the "Software"), to
## deal in the Software without restriction, including without limitation the
## rights to use, copy, modify, merge, publish, distribute, sublicense, and/or
## sell copies of the Software, and to permit persons to whom the Software is
## furnished to do so, subject to the following conditions:
## 
## * The above copyright notice and this permission notice shall be included in
##   all copies or substantial portions of the Software.
## 
## THE SOFTWARE IS PROVIDED "AS IS", WITHOUT WARRANTY OF ANY KIND, EXPRESS OR
## IMPLIED, INCLUDING BUT NOT LIMITED TO THE WARRANTIES OF MERCHANTABILITY,
## FITNESS FOR A PARTICULAR PURPOSE AND NONINFRINGEMENT. IN NO EVENT SHALL THE
## AUTHORS OR COPYRIGHT HOLDERS BE LIABLE FOR ANY CLAIM, DAMAGES OR OTHER
## LIABILITY, WHETHER IN AN ACTION OF CONTRACT, TORT OR OTHERWISE, ARISING
## FROM, OUT OF OR IN CONNECTION WITH THE SOFTWARE OR THE USE OR OTHER DEALINGS
## IN THE SOFTWARE.
##############################################################################

# Makefile for the YASK stencil kernel.
# Type 'make help' for usage.

# See top-level YASK Makefile for explanation of vars commonly set via the
#   command-line that control kernel configuration and performance.

# Initial defaults.
<<<<<<< HEAD
stencil			:=	iso3dfd
arch			:=	snb
mpi			:=	1
numa			:=	1
pmem			:=	0
real_bytes		:=	4
radius			:=	2
allow_new_grid_types	:=	1
=======
stencil			?=	iso3dfd
arch			?=	snb
mpi			?=	1
numa			?=	1
real_bytes		?=	4
radius			?=	2
allow_new_grid_types	?=	1
>>>>>>> c6fb5a8d

# Defaults based on stencil type (and arch for some stencils).
ifeq ($(stencil),)
 $(error Stencil not specified)

else ifeq ($(stencil),3axis)
 MACROS		+=	MAX_EXCH_DIST=1
 radius		:=	4

else ifeq ($(stencil),9axis)
 MACROS		+=	MAX_EXCH_DIST=2
 radius		:=	4

else ifeq ($(stencil),3plane)
 MACROS		+=	MAX_EXCH_DIST=2
 radius		:=	3

else ifeq ($(stencil),cube)
 MACROS		+=	MAX_EXCH_DIST=3
 radius		:=	2

else ifneq ($(findstring test_dep,$(stencil)),)
 time_alloc	:=	1

else ifneq ($(findstring iso3dfd,$(stencil)),)
 MACROS				+=	MAX_EXCH_DIST=1
 radius				:=	8
 def_rank_args			:=	-d 1024
 def_pad_args			:=	-ep 1
 ifeq ($(arch),knl)
  fold_4byte			:=	x=2,y=8
  cluster			:=	x=2
  def_block_args		:=	-bx 160 -by 256 -bz 96
  pfd_l1			:=	1
  pfd_l2			:=	0
 else ifneq ($(filter $(arch),hsw bdw),)
  fold_4byte			:=	x=8
  def_thread_divisor		:=	2
  def_block_threads		:=	1
  def_block_args		:=	-bx 296 -by 5 -bz 290
  cluster			:=	z=2
  pfd_l1			:=	0
  pfd_l2			:=	0
 else ifneq ($(filter $(arch),skx skl),)
  fold_4byte			:=	x=4,y=4
  def_thread_divisor		:=	1
  def_block_threads		:=	2
  def_block_args		:=	-bx 108	 -by 28 -bz 132
  cluster			:=	x=1
  pfd_l1			:=	0
  pfd_l2			:=	2
 endif

else ifneq ($(findstring awp,$(stencil)),)
 ifeq ($(stencil),awp)
  time_alloc			:=	1 # only allowed w/o surface conditions.
 endif
 def_block_args			:=	-b 32
 YC_FLAGS			+=	-min-es 1
 def_rank_args			:=	-d 1024 -dz 128
 def_pad_args			:=	-ep 1
 ifeq ($(arch),knl)
  fold_4byte			:=	x=4,y=4
  def_thread_divisor		:=	2
  def_block_threads		:=	4
  def_block_args		:=	-b 48 -bx 112
  pfd_l1			:=	1
  pfd_l2			:=	0
 else ifneq ($(filter $(arch),hsw bdw),)
  omp_block_schedule		:=	dynamic,1
  fold_4byte			:=	x=8
  cluster			:=	y=2
  def_block_args		:=	-bx 128 -by 16 -bz 32 
  more_def_args			+=	-sbx 32 -sby 2 -sbz 32
  pfd_l1			:=	1
  pfd_l2			:=	2
 else ifneq ($(filter $(arch),skx skl),)
  fold_4byte			:=	x=2,y=8
  def_block_args		:=	-b 32 -bx 96
  pfd_l1			:=	1
  pfd_l2			:=	0
 endif

else ifneq ($(findstring ssg,$(stencil)),)
 time_alloc		:=	1
 def_rank_args		:=	-d 512
 ifneq ($(filter $(arch),skx skl),)
  def_rank_args		:=	-d 640 -dx 320
  fold_4byte		:=	x=4,y=4
  def_block_args	:=	-bx 96 -by 16 -bz 80
  def_block_threads	:=	2
 endif

else ifneq ($(findstring fsg,$(stencil)),)
 time_alloc		:=	1
 def_rank_args		:=	-d 256
 ifeq ($(arch),knl)
  omp_region_schedule	:=	guided
  def_block_args	:=	-b 16
  def_thread_divisor	:=	4
  def_block_threads	:=	2
  pfd_l1		:=	0
  pfd_l2		:=	2
 else ifneq ($(filter $(arch),skx skl),)
  fold_4byte		:=	x=4,y=4
  def_block_args	:=	-bx 188 -by 12 -bz 24
  def_block_threads	:=	1
 endif

else ifeq ($(stencil),tti)
 MACROS			+=	MAX_EXCH_DIST=3
 radius			:=	2
 def_rank_args		:=	-d 512
 ifneq ($(filter $(arch),skx skl),)
  fold_4byte		:=	x=4,y=4
  def_block_args	:=	-bx 80 -by 16 -bz 40
  def_block_threads	:=	1
 endif

else ifeq ($(stencil),stream)
 MACROS		+=	MAX_EXCH_DIST=0
 radius		:=	2
 cluster	:=	x=2

endif # stencil-specific.

# Defaut settings based on architecture.
# (Use '?=' to avoid replacing above settings.)
ifeq ($(arch),knc)

 ISA		?=	-mmic
 MACROS		+=	USE_INTRIN512
 YC_TARGET	?=	knc
 def_block_threads  ?=	4
 pfd_l1		?=	1
 pfd_l2		?=	2

else ifeq ($(arch),knl)

 ISA		?=	-xMIC-AVX512
 GCXX_ISA	?=	-march=knl
 MACROS		+=	USE_INTRIN512 USE_RCP28 NUMA_PREF=1
 YC_TARGET	?=	avx512
 def_block_args ?=	-b 96
 def_block_threads ?=	8
 pfd_l1		?=	1
 pfd_l2		?=	0

else ifneq ($(filter $(arch),skx skl),)

 ISA		?=	-xCORE-AVX512
 GCXX_ISA	?=	-march=knl -mno-avx512er -mno-avx512pf
 MACROS		+=	USE_INTRIN512
 YC_TARGET	?=	avx512

else ifneq ($(filter $(arch),hsw bdw),)

 ISA		?=	-xCORE-AVX2
 GCXX_ISA	?=	-march=haswell
 MACROS		+=	USE_INTRIN256
 YC_TARGET	?=	avx2

else ifeq ($(arch),ivb)

 ISA		?=	-xCORE-AVX-I
 GCXX_ISA	?=	-march=ivybridge
 MACROS		+=	USE_INTRIN256
 YC_TARGET	?=	avx

else ifeq ($(arch),snb)

 ISA		?=	-xAVX
 GCXX_ISA	?=	-march=sandybridge
 MACROS		+=	USE_INTRIN256
 YC_TARGET	?=	avx

else ifeq ($(arch),intel64)

 ISA		?=	-xHOST
 GCXX_ISA	?=	-march=native
 YC_TARGET	?=	cpp

else

$(error Architecture not recognized; use arch=knl, knc, skl, hsw, bdw, ivb, snb, or intel64 (no explicit vectorization))

endif # arch-specific.

# general defaults for vars if not set above.
streaming_stores	?=	0
omp_par_for		?=	omp parallel for
omp_region_schedule	?=	dynamic,1
omp_block_schedule	?=	static,1
omp_misc_schedule	?=	guided
def_thread_divisor	?=	1
def_block_threads	?=	2
real_bytes		?=	4
def_rank_args		?=	-d 128
def_block_args		?=	-b 64
cluster			?=	x=1
pfd_l1			?=	0
pfd_l2			?=	2

# default folding depends on HW vector size.
ifneq ($(findstring INTRIN512,$(MACROS)),)  # 512 bits.

 # 16 SP floats.
 fold_4byte	?=	x=4,y=4

 # 8 DP floats.
 fold_8byte	?=	x=4,y=2

else ifneq ($(findstring INTRIN256,$(MACROS)),)	 # 256 bits.

 # 8 SP floats.
 fold_4byte	?=	x=8

 # 4 DP floats.
 fold_8byte	?=	x=4

else

 fold_4byte	?=	x=1
 fold_8byte	?=	x=1

endif # not 512 bits.

# Select fold based on size of reals.
fold	:=	$(fold_$(real_bytes)byte) # e.g., fold_4byte

######## End of vars that control the function and performance of the kernel.

# Common settings.
YASK_BASE	?=	$(abspath ../..)
include $(YASK_BASE)/src/common/common.mk

# The remainder of this file specifies how to build and test the kernel.
# Vars starting with 'YC_' apply to the stencil compiler.
# Vars starting with 'YK_' apply to the stencil kernel.

# Flags passed to stencil compiler.
YC_STENCIL	?=	$(stencil)
YC_FLAGS	+=	-stencil $(YC_STENCIL) -elem-bytes $(real_bytes) -cluster $(cluster) -fold $(fold)
ifneq ($(eqs),)
 YC_FLAGS	+=	-eq-bundles $(eqs)
endif
ifneq ($(radius),)
 YC_FLAGS	+=	-radius $(radius)
endif
ifneq ($(halo),)
 YC_FLAGS	+=	-halo $(halo)
endif
ifneq ($(time_alloc),)
 YC_FLAGS	+=	-step-alloc $(time_alloc)
endif

# Kernel base names.
YK_BASE		:=	yask_kernel
YK_PY_MOD_BASE	:=	$(YK_BASE)

# Kernel input dirs.
YK_SWIG_DIR	:=	$(abspath ./swig)
YK_LIB_SRC_DIR	:=	$(abspath ./lib)
YK_TEST_SRC_DIR	:=	$(abspath ./tests)

# Kernel output dir.
YK_OUT_DIR	:=	$(BUILD_OUT_DIR)/kernel

# Dir for output files dependent on arch but
# not on the stencil.
YK_ARCH_DIR	:=	$(YK_OUT_DIR)/$(arch)
YK_OBJ_DIR	:=	$(YK_ARCH_DIR)/obj

# Dirs for stencil-specific output files.
YK_TAG		:=	$(stencil).$(arch)
YK_EXT_BASE	:=	$(YK_BASE).$(YK_TAG)
YK_EXT_OUT_DIR	:=	$(YK_OUT_DIR)/$(YK_EXT_BASE)
YK_SWIG_OUT_DIR	:=	$(YK_EXT_OUT_DIR)/swig
YK_EXT_OBJ_DIR	:=	$(YK_EXT_OUT_DIR)/obj
YK_GEN_DIR	:=	$(YK_EXT_OUT_DIR)/gen

# Kernel files.
YK_EXEC		:=	$(BIN_OUT_DIR)/$(YK_EXT_BASE).exe
YK_SCRIPT	:=	$(BIN_OUT_DIR)/yask.sh
YK_LIB		:=	$(LIB_OUT_DIR)/lib$(YK_EXT_BASE)$(SO_SUFFIX)
YK_PY_LIB	:=	$(PY_OUT_DIR)/_$(YK_PY_MOD_BASE)$(SO_SUFFIX)
YK_PY_MOD	:=	$(PY_OUT_DIR)/$(YK_PY_MOD_BASE).py
YK_SRC_NAMES	:=	utils
YK_EXT_SRC_NAMES :=	factory grid_apis context stencil_calc setup \
			realv_grids new_grid settings generic_grids auto_tuner
YK_OBJS		:=	$(addprefix $(YK_OBJ_DIR)/,$(addsuffix .o,$(YK_SRC_NAMES) $(COMM_SRC_NAMES)))
YK_EXT_OBJS	:=	$(addprefix $(YK_EXT_OBJ_DIR)/,$(addsuffix .o,$(YK_EXT_SRC_NAMES)))
YK_CODE_FILE	:=	$(YK_GEN_DIR)/yask_stencil_code.hpp
YK_GEN_HEADERS	:=	$(addprefix $(YK_GEN_DIR)/, \
				yask_rank_loops.hpp \
				yask_region_loops.hpp \
				yask_block_loops.hpp \
				yask_mini_block_loops.hpp \
				yask_sub_block_loops.hpp \
				yask_misc_loops.hpp \
				yask_layout_macros.hpp \
				yask_layouts.hpp \
				yask_grid_code.hpp) \
				$(YK_CODE_FILE)
YK_INC_DIRS	:=	$(INC_DIR) $(YK_LIB_SRC_DIR) $(COMM_DIR)
YK_INC_GLOB	:=	$(addsuffix /*.hpp,$(YK_INC_DIRS))
YK_API_TEST_EXEC :=	$(BIN_OUT_DIR)/$(YK_BASE)_api_test.exe
YK_GRID_TEST_EXEC :=	$(BIN_OUT_DIR)/$(YK_BASE)_grid_test.exe
YK_API_TEST_EXEC_WITH_EXCEPTION :=	$(BIN_OUT_DIR)/$(YK_BASE)_api_exception_test.exe
MAKE_REPORT_FILE :=	$(BUILD_OUT_DIR)/$(YK_EXT_BASE).make-report.txt
YC_REPORT_FILE :=	$(BUILD_OUT_DIR)/$(YK_EXT_BASE).yask_compiler-report.txt

# File-related macros.
MACROS		+= 	YK_CODE_FILE=$(YK_CODE_FILE)

# YASK loop compiler.
GEN_LOOPS	:=	$(UTILS_BIN_DIR)/gen_loops.pl

# Other scripts and cmds.
GEN_LAYOUTS	:=	$(UTILS_BIN_DIR)/gen_layouts.pl
GET_LOOP_STATS	:=	$(UTILS_BIN_DIR)/get_loop_stats.pl

# Compiler and default flags.
ifeq ($(mpi),1)
 YK_CXX		:=	mpiicc
else
 YK_CXX		:=	icc
endif
YK_CXXFLAGS	:=	-g -std=c++11 -Wall
YK_CXXFLAGS	+=	$(addprefix -I,$(YK_INC_DIRS) $(YK_GEN_DIR))
OMPFLAGS	+=	-fopenmp
YK_CXXOPT	?=	-O3

# Linker.
YK_LD		:=	$(YK_CXX)
YK_LIBS		:=	-lrt
YK_LFLAGS	:=	-Wl,-rpath=$(LIB_OUT_DIR) -L$(LIB_OUT_DIR) -l$(YK_EXT_BASE)

# Add options for NUMA.
ifeq ($(numa),1)

# Look for libnuma.
# TODO: make this more portable.
ifneq ($(wildcard /usr/lib64/libnuma.so),)
 YK_LIBS	+=	-lnuma
 MACROS		+=	USE_NUMA
else ifneq ($(wildcard /usr/lib64/libnuma.so.1),)
 YK_LIBS	+=	/usr/lib64/libnuma.so.1
 MACROS		+=	USE_NUMA
endif

# Work-around missing numaif.h:
# IF numaif.h is found in /usr/include,
# THEN enable the macro to use it.
ifneq ($(shell find /usr/include -name 'numaif.h' | wc -l),0)
 MACROS		+=	USE_NUMAIF_H
endif

# Add options for PMEM.
ifeq ($(pmem),1)
 YK_CXXFLAGS	+=	-I/opt/intel/memkind/include
 YK_LIBS		+=	-L/opt/intel/memkind/lib -lmemkind
 MACROS		+=	USE_PMEM
endif

endif

# Turn off prefetching at O0 or O1.
ifneq ($(filter -O0 -O1,$(YK_CXXOPT)),)
 pfd_l1		:=	0
 pfd_l2		:=	0
endif

# Turn on checking at O0.
ifneq ($(filter -O0,$(YK_CXXOPT)),)
 MACROS		+=	CHECK
endif

# Set MACROS based on individual makefile vars.
MACROS		+=	PFD_L1=$(pfd_l1) PFD_L2=$(pfd_l2)
ifeq ($(streaming_stores),1)
 MACROS		+=	USE_STREAMING_STORE
endif
MACROS		+=	ALLOW_NEW_GRIDS=$(allow_new_grid_types)

# Default cmd-line args.
DEF_ARGS	+=	-thread_divisor $(def_thread_divisor)
DEF_ARGS	+=	-block_threads $(def_block_threads)
DEF_ARGS	+=	$(def_rank_args) $(def_block_args) $(def_pad_args) $(more_def_args) 
YK_CXXFLAGS	+=	-DDEF_ARGS='"$(DEF_ARGS) $(EXTRA_DEF_ARGS)"'

# arch.
ARCH		:=	$(shell echo $(arch) | tr '[:lower:]' '[:upper:]')
MACROS		+=	ARCH_$(ARCH)

# MPI settings.
ifeq ($(mpi),1)
 MACROS		+=	USE_MPI
endif

# VTUNE settings.
ifeq ($(vtune),1)
 MACROS		+=	USE_VTUNE
ifneq ($(VTUNE_AMPLIFIER_2019_DIR),)
 VTUNE_DIR	:=	$(VTUNE_AMPLIFIER_2019_DIR)
else ifneq ($(VTUNE_AMPLIFIER_2018_DIR),)
 VTUNE_DIR	:=	$(VTUNE_AMPLIFIER_2018_DIR)
else ifneq ($(VTUNE_AMPLIFIER_XE_2017_DIR),)
 VTUNE_DIR	:=	$(VTUNE_AMPLIFIER_XE_2017_DIR)
else ifneq ($(VTUNE_AMPLIFIER_XE_2016_DIR),)
 VTUNE_DIR	:=	$(VTUNE_AMPLIFIER_XE_2016_DIR)
else
 VTUNE_DIR	:=	/opt/intel/vtune/latest/vtune_amplifier
endif
YK_CXXFLAGS	+=	-I$(VTUNE_DIR)/include
YK_LIBS		+=	$(VTUNE_DIR)/lib64/libittnotify.a
endif

# compiler-specific settings
ifneq ($(filter %icpc %icc,$(notdir $(YK_CXX))),)  # Intel compiler

 YK_CXXFLAGS	+=	$(ISA) -debug extended -restrict -ansi-alias -fno-alias
 YK_CXXFLAGS	+=	-fimf-precision=low -fast-transcendentals -no-prec-sqrt \
			-no-prec-div -fp-model fast=2 -fno-protect-parens -ftz \
			-fma -fimf-domain-exclusion=none -qopt-assume-safe-padding
 YK_CXXFLAGS	+=	-no-diag-message-catalog
 YK_CXXFLAGS	+=	-vec-threshold0
 #YK_CXXFLAGS	+=	-qoverride-limits
 #YK_CXXFLAGS	+=	-Fa
 #YK_CXXFLAGS	+=	-qopt-report=5
 #YK_CXXFLAGS	+=	-qopt-report-phase=VEC,PAR,OPENMP,IPO,LOOP
 YK_CXX_VER_CMD :=	$(YK_CXX) -V

# Use 512-bit code on SKL.
# (Commented out because it doesn't help performance, and it breaks Devito.)
ifneq ($(filter $(arch),skx skl),)
 #YK_CXXFLAGS	+=	-qopt-zmm-usage=high
endif

else # not Intel compiler
 YK_CXXFLAGS	+=	$(GCXX_ISA) -Wno-unknown-pragmas -Wno-unused-variable -Wno-unused-but-set-variable

endif # compiler.

# Compile with model_cache=1 or 2 to check prefetching.
# Turn off OpenMP when modeling a cache.
# This is currently not operative! TODO: re-enable cache model.
ifeq ($(model_cache),1)
 MACROS		+=	MODEL_CACHE=1
 OMPFLAGS	:=	-qopenmp-stubs
else ifeq ($(model_cache),2)
 MACROS		+=	MODEL_CACHE=2
 OMPFLAGS	:=	-qopenmp-stubs
endif

# Add in final flags and user-added flags.
YK_CXXFLAGS	+=	$(YK_CXXOPT) $(OMPFLAGS) $(addprefix -D,$(MACROS) $(EXTRA_MACROS)) $(EXTRA_YK_CXXFLAGS)

# Number of stencil/grid dims extracted from YASK compiler output.
NSDIMS		:=	`awk '/NUM_STENCIL_DIMS/ {print $$NF}' $(YK_CODE_FILE)`
NGDIMS		:=	`awk '/NUM_GRID_DIMS/ {print $$NF}' $(YK_CODE_FILE)`

######## Loop-compiler configuration:
# The loop indices range from 0..N-1.
# Dim 0 is the step dim, usually time.
# The step loop is handled outside of the generated loops,
# so the following loop codes do not scan over dim 0.
# Dims 1..N-1 are the domain dims, usually spatial.
# Thus, N-1 is the inner-most dim.
# For best perf, this should be the unit-stride dim in the grids.

# Rank loops break up the whole rank into smaller regions.  In order for
# temporal wavefronts to operate properly, the scanning paths must have
# strictly incrementing indices in each dim. Those that do not (e.g.,
# serpentine, square-wave) may *not* be used here when using temporal
# wavefronts. The time loop may be found in
# StencilEquations::run_solution().
RANK_LOOP_OPTS		?=	-ndims $(NSDIMS) -inVar rank_idxs
RANK_LOOP_OUTER_MODS	?=	grouped
RANK_LOOP_ORDER		?=	1 .. N-1
RANK_LOOP_CODE		?=	$(RANK_LOOP_OUTER_MODS) loop($(RANK_LOOP_ORDER)) \
				{ $(RANK_LOOP_INNER_MODS) call(calc_region(bp)); }

# Region loops break up a region using OpenMP threading into blocks.  The
# 'omp' modifier creates an outer OpenMP loop so that each block is assigned
# to a top-level OpenMP thread.
REGION_LOOP_OPTS	?=	-ndims $(NSDIMS) -inVar region_idxs \
				-ompConstruct '$(omp_par_for) schedule($(omp_region_schedule)) proc_bind(spread)'
REGION_LOOP_OUTER_MODS	?=	grouped omp
REGION_LOOP_ORDER	?=	1 .. N-1
REGION_LOOP_CODE	?=	$(REGION_LOOP_OUTER_MODS) loop($(REGION_LOOP_ORDER)) { \
				$(REGION_LOOP_INNER_MODS) call(calc_block(bp, phase)); }

# Block loops break up a block into mini-blocks.
# These are executed sequentially, so no OpenMP.
# Like with rank loops, in order for temporal wavefronts to operate properly,
# the scanning paths must have strictly incrementing indices. 
BLOCK_LOOP_OPTS		?=	-ndims $(NSDIMS) -inVar adj_block_idxs
BLOCK_LOOP_OUTER_MODS	?=	grouped
BLOCK_LOOP_ORDER	?=	1 .. N-1
BLOCK_LOOP_CODE		?=	$(BLOCK_LOOP_OUTER_MODS) loop($(BLOCK_LOOP_ORDER)) { \
				$(BLOCK_LOOP_INNER_MODS) \
				  call(calc_mini_block(bp, nphases, phase, nshapes, shape, \
					dims_to_bridge, region_idxs, block_idxs)); }

# Mini-Block loops break up a mini-block into sub-blocks. The 'omp' modifier creates
# a *nested* OpenMP loop so that each sub-block is assigned to a nested OpenMP
# thread.
MINI_BLOCK_LOOP_OPTS	?=	-ndims $(NSDIMS) -inVar adj_mb_idxs \
				-ompConstruct '$(omp_par_for) schedule($(omp_block_schedule)) proc_bind(close)' \
				-callPrefix 'sg->'
MINI_BLOCK_LOOP_OUTER_MODS ?=	grouped omp
MINI_BLOCK_LOOP_ORDER	?=	1 .. N-1
MINI_BLOCK_LOOP_CODE	?=	$(MINI_BLOCK_LOOP_OUTER_MODS) loop($(MINI_BLOCK_LOOP_ORDER)) { \
				$(MINI_BLOCK_LOOP_INNER_MODS) call(calc_sub_block(thread_idx)); }

# Sub-block loops break up a sub-block into clusters or vectors.  These
# loops are run by a single OMP thread.  The N-1 (inner) loop is generated
# by the stencil compiler, so these loops stop at N-2.  The indexes in this
# loop are 'normalized', i.e., vector units and rank-relative.
SUB_BLOCK_LOOP_OPTS	?=	-ndims $(NSDIMS) -inVar norm_sub_block_idxs
SUB_BLOCK_LOOP_OUTER_MODS ?=
SUB_BLOCK_LOOP_ORDER	?=	1 .. N-2
SUB_BLOCK_LOOP_CODE	?=	$(SUB_BLOCK_LOOP_OUTER_MODS) loop($(SUB_BLOCK_LOOP_ORDER)) { \
				$(SUB_BLOCK_LOOP_INNER_MODS) call(calc_inner_loop(thread_idx)); }

# General-purpose parallel loop.
# Nested OpenMP is not used here because there is no sharing between threads.
# TODO: Consider using nested OpenMP to hide more latency.
MISC_LOOP_OPTS		?=	-ndims $(NSDIMS) -inVar misc_idxs \
				-ompConstruct '$(omp_par_for) schedule($(omp_misc_schedule)) proc_bind(spread)'
MISC_LOOP_OUTER_MODS	?=	omp
MISC_LOOP_ORDER		?=	1 .. N-1
MISC_LOOP_CODE		?=	$(MISC_LOOP_OUTER_MODS) loop($(MISC_LOOP_ORDER)) \
				$(MISC_LOOP_INNER_MODS) { call(misc_fn); }

# Compile rules.

$(YK_OBJ_DIR)/%.o: $(COMM_DIR)/%.cpp $(YK_INC_GLOB)
	$(MKDIR) $(dir $@)
	$(CXX_PREFIX) $(YK_CXX) $(YK_CXXFLAGS) -x c++ -fPIC -c -o $@ $<
	@ls -l $@

$(YK_OBJ_DIR)/%.o: $(YK_LIB_SRC_DIR)/%.cpp $(YK_INC_GLOB)
	$(MKDIR) $(dir $@)
	$(CXX_PREFIX) $(YK_CXX) $(YK_CXXFLAGS) -x c++ -fPIC -c -o $@ $<
	@ls -l $@

$(YK_EXT_OBJ_DIR)/%.o: $(YK_LIB_SRC_DIR)/%.cpp $(YK_GEN_HEADERS) $(YK_INC_GLOB)
	$(MKDIR) $(dir $@)
	$(CXX_PREFIX) $(YK_CXX) $(YK_CXXFLAGS) -x c++ -fPIC -c -o $@ $<
	@ls -l $@

######## Primary targets.
# NB: must set stencil and arch make vars to generate the desired YASK kernel.

default: kernel

# Compile the kernel.
kernel: $(YK_EXEC) $(YK_SCRIPT) $(MAKE_REPORT_FILE)
	@echo "*** Binary" $(YK_EXEC) "has been built."; \
	echo "*** See" $(MAKE_REPORT_FILE) "for build information."; \
	echo "*** Run command:" $(YK_SCRIPT) "-stencil" $(stencil) "-arch" $(arch) "[options]"

$(YK_LIB): $(YK_OBJS) $(YK_EXT_OBJS)
	- rm -f $(MAKE_REPORT_FILE)
	$(MKDIR) $(dir $@)
	$(CXX_PREFIX) $(YK_CXX) $(YK_CXXFLAGS) -shared -o $@ $^ $(YK_LIBS)
	@ls -l $@

$(YK_EXEC): yask_main.cpp $(YK_LIB)
	- rm -f $(MAKE_REPORT_FILE)
	$(MKDIR) $(dir $@)
	$(CXX_PREFIX) $(YK_LD) $(YK_CXXFLAGS) $< $(YK_LFLAGS) -o $@ $(YK_LIBS)
	@ls -l $@

$(YK_SCRIPT): ./yask.sh
	$(MKDIR) $(dir $@)
	cp $< $@
	chmod a+rx $@
	@ls -l $@

$(MAKE_REPORT_FILE): $(YK_LIB)
	$(MKDIR) $(dir $@)
	@echo MAKEFLAGS="\"$(MAKEFLAGS)"\" > $@ 2>&1
	- $(MAKE) echo-settings >> $@ 2>&1

# Generated source files.
$(YK_GEN_DIR)/yask_rank_loops.hpp: $(GEN_LOOPS) $(YK_CODE_FILE)
	$(MKDIR) $(YK_GEN_DIR)
	$(PERL) $< -output $@ $(RANK_LOOP_OPTS) $(EXTRA_LOOP_OPTS) $(EXTRA_RANK_LOOP_OPTS) "$(RANK_LOOP_CODE)"

$(YK_GEN_DIR)/yask_region_loops.hpp: $(GEN_LOOPS) $(YK_CODE_FILE)
	$(MKDIR) $(YK_GEN_DIR)
	$(PERL) $< -output $@ $(REGION_LOOP_OPTS) $(EXTRA_LOOP_OPTS) $(EXTRA_REGION_LOOP_OPTS) "$(REGION_LOOP_CODE)"

$(YK_GEN_DIR)/yask_block_loops.hpp: $(GEN_LOOPS) $(YK_CODE_FILE)
	$(MKDIR) $(YK_GEN_DIR)
	$(PERL) $< -output $@ $(BLOCK_LOOP_OPTS) $(EXTRA_LOOP_OPTS) $(EXTRA_BLOCK_LOOP_OPTS) "$(BLOCK_LOOP_CODE)"

$(YK_GEN_DIR)/yask_mini_block_loops.hpp: $(GEN_LOOPS) $(YK_CODE_FILE)
	$(MKDIR) $(YK_GEN_DIR)
	$(PERL) $< -output $@ $(MINI_BLOCK_LOOP_OPTS) $(EXTRA_LOOP_OPTS) $(EXTRA_MINI_BLOCK_LOOP_OPTS) "$(MINI_BLOCK_LOOP_CODE)"

$(YK_GEN_DIR)/yask_sub_block_loops.hpp: $(GEN_LOOPS) $(YK_CODE_FILE)
	$(MKDIR) $(YK_GEN_DIR)
	$(PERL) $< -output $@ $(SUB_BLOCK_LOOP_OPTS) $(EXTRA_LOOP_OPTS) $(EXTRA_SUB_BLOCK_LOOP_OPTS) "$(SUB_BLOCK_LOOP_CODE)"

$(YK_GEN_DIR)/yask_misc_loops.hpp: $(GEN_LOOPS) $(YK_CODE_FILE)
	$(MKDIR) $(YK_GEN_DIR)
	$< -output $@ $(MISC_LOOP_OPTS) $(EXTRA_LOOP_OPTS) $(EXTRA_MISC_LOOP_OPTS) "$(MISC_LOOP_CODE)"

$(YK_GEN_DIR)/yask_layout_macros.hpp: $(GEN_LAYOUTS) $(YK_CODE_FILE)
	$(MKDIR) $(YK_GEN_DIR)
	$(PERL) $< -m $(NGDIMS) > $@
	@- gindent -fca $@ || \
	  indent -fca $@ ||   \
	  echo "note:" $@ "is not properly indented because indent program failed or was not found."

$(YK_GEN_DIR)/yask_layouts.hpp: $(GEN_LAYOUTS) $(YK_CODE_FILE)
	$(MKDIR) $(YK_GEN_DIR)
	$(PERL) $< -d $(NGDIMS) > $@
	@- gindent -fca $@ || \
	  indent -fca $@ ||   \
	  echo "note:" $@ "is not properly indented because indent program failed or was not found."

$(YK_GEN_DIR)/yask_grid_code.hpp: $(GEN_LAYOUTS) $(YK_CODE_FILE)
	$(MKDIR) $(YK_GEN_DIR)
	$(PERL) $< -g $(NGDIMS) > $@

$(YK_CODE_FILE): $(YC_EXEC)
	$(MKDIR) $(dir $@)
	$(RUN_PREFIX) $< $(YC_FLAGS) $(EXTRA_YC_FLAGS) -p $(YC_TARGET) $@ | tee $(YC_REPORT_FILE) 2>&1
	@- gindent -fca $@ || \
	  indent -fca $@ ||   \
	  echo "note:" $@ "is not properly indented because no indent program was found."

headers: $(YK_GEN_HEADERS)
	@ echo 'Header files generated.'

######## API targets
# NB: must set stencil and arch to generate the desired kernel API.

# Build C++ and Python kernel API libs.
api: $(YK_LIB) $(YK_PY_LIB)

# Build python kernel API lib.
py-api: $(YK_PY_LIB)

# Build C++ SWIG wrapper code.
# This also creates $(YK_PY_MOD) as a side-effect.
$(YK_SWIG_OUT_DIR)/yask_kernel_api_wrap.cpp: $(YK_SWIG_DIR)/yask*.i $(INC_DIR)/*.hpp
	$(SWIG) -version
	$(MKDIR) $(YK_SWIG_OUT_DIR) $(PY_OUT_DIR)
	$(SWIG) -v -DYK_MODULE=$(YK_PY_MOD_BASE) -cppext cpp \
	  -DUSE_MPI -DMPI_VERSION=3 -DMPI_Comm=int \
	  -I$(INC_DIR) -I$(COMM_DIR) -I$(COMM_DIR)/swig \
	  -c++ -python -o $@ -outdir $(PY_OUT_DIR) -builtin $<

$(YK_SWIG_OUT_DIR)/yask_kernel_api_wrap.o: $(YK_SWIG_OUT_DIR)/yask_kernel_api_wrap.cpp
	$(MKDIR) $(dir $@)
	$(CXX_PREFIX) $(YK_CXX) $(YK_CXXFLAGS) $(PYINC) -fPIC -c -o $@ $<
	@ls -l $@

$(YK_PY_LIB): $(YK_OBJS)  $(YK_EXT_OBJS) $(YK_SWIG_OUT_DIR)/yask_kernel_api_wrap.o
	$(MKDIR) $(dir $@)
	$(CXX_PREFIX) $(YK_CXX) $(YK_CXXFLAGS) -shared -o $@ $^ $(YK_LIBS)
	@ls -l $@

# Simple tests.

$(YK_GRID_TEST_EXEC): $(YK_TEST_SRC_DIR)/grid_test.cpp $(YK_LIB)
	$(MKDIR) $(dir $@)
	$(CXX_PREFIX) $(YK_CXX) $(YK_CXXFLAGS) $< $(YK_LFLAGS) -o $@
	@ls -l $@

#### API tests.

# Build C++ kernel tests.
$(YK_API_TEST_EXEC): $(YK_TEST_SRC_DIR)/yask_kernel_api_test.cpp $(YK_LIB)
	$(MKDIR) $(dir $@)
	$(CXX_PREFIX) $(YK_CXX) $(YK_CXXFLAGS) $< $(YK_LFLAGS) -o $@
	@ls -l $@

# Run C++ tests.
cxx-yk-grid-test: $(YK_GRID_TEST_EXEC)
	@echo '*** Running the C++ YASK grid test...'
	$(RUN_PREFIX) $<

cxx-yk-api-test: $(YK_API_TEST_EXEC)
	@echo '*** Running the C++ YASK kernel API test...'
	$(RUN_PREFIX) $<

# Run Python kernel API test.
py-yk-api-test: $(YK_TEST_SRC_DIR)/yask_kernel_api_test.py $(YK_PY_LIB)
	@echo '*** Running the Python YASK kernel API test...'
	$(RUN_PYTHON) $<

# Build C++ kernel tests with exceptions.
$(YK_API_TEST_EXEC_WITH_EXCEPTION): $(YK_TEST_SRC_DIR)/yask_kernel_api_exception_test.cpp $(YK_LIB)
	$(MKDIR) $(dir $@)
	$(CXX_PREFIX) $(YK_CXX) $(YK_CXXFLAGS) $< $(YK_LFLAGS) -o $@
	@ls -l $@

# Run C++ tests with exceptions.
cxx-yk-api-test-with-exception: $(YK_API_TEST_EXEC_WITH_EXCEPTION)
	@echo '*** Running the C++ YASK kernel API test with exception...'
	$(RUN_PREFIX) $<

# Run Python kernel API test with exceptions.
py-yk-api-test-with-exception: $(YK_TEST_SRC_DIR)/yask_kernel_api_exception_test.py $(YK_PY_LIB)
	@echo '*** Running the Python YASK kernel API test with exception...'
	$(RUN_PYTHON) $<

### API tests for the compiler.
# These targets run the tests in the compiler directory,
# then they move the output files into the correct location
# for the kernel.

# Run Python compiler API test to create stencil-code file.
py-yc-api-test:
	$(MAKE) -C $(YC_SRC_DIR) $@
	$(MKDIR) $(YK_GEN_DIR)
	mv $(YC_SRC_DIR)/yc-api-test-py.hpp $(YK_CODE_FILE)

# Run C++ compiler API test to create stencil-code file.
cxx-yc-api-test:
	$(MAKE) -C $(YC_SRC_DIR) $@
	$(MKDIR) $(YK_GEN_DIR)
	mv $(YC_SRC_DIR)/yc-api-test-cxx.hpp $(YK_CODE_FILE)

######## Misc targets

# Generate the code file using the built-in compiler.
code-file: $(YK_CODE_FILE)

# Just the common obj files.
common-objs: $(YK_OBJS)

# Special targets to avoid running stencil compiler and replacing the stencil-code file.
# NB: This trick is only needed when using the compiler API to create
# a stencil to replace the one normally created by the pre-built stencil compiler
# AND when the compiler binary doesn't exist or can't be found.
NO_YC_MAKE_FLAGS := --new-file=$(YK_CODE_FILE)
kernel-no-yc:
	$(MAKE) $(NO_YC_MAKE_FLAGS) kernel

api-no-yc:
	$(MAKE) $(NO_YC_MAKE_FLAGS) api

py-api-no-yc:
	$(MAKE) $(NO_YC_MAKE_FLAGS) py-api

# Validation runs for each binary.
val0	:=	-trial_steps 2 -d 48 -r 32 -b 24 -rt 0
val1	:=	-trial_steps 2 -d 48 -r 32 -b 24 -mb 16 -rt 1
val2	:=	-trial_steps 2 -d 63 -r 32 -b 24 -mb 16 -rt 2
val3	:=	-trial_steps 2 -d 63 -r 48 -b 24 -mb 16 -bt 2
ranks	:=	2

# Run the kernel binary using several combos of sizes and ranks.
yk-tests:
	$(YK_SCRIPT) -stencil $(stencil) -arch $(arch) -v $(val0)
	$(YK_SCRIPT) -stencil $(stencil) -arch $(arch) -v $(val1)
	$(YK_SCRIPT) -stencil $(stencil) -arch $(arch) -v $(val2)
	$(YK_SCRIPT) -stencil $(stencil) -arch $(arch) -v $(val3)
	$(YK_SCRIPT) -stencil $(stencil) -arch $(arch) -ranks $(ranks) -v $(val0)
	$(YK_SCRIPT) -stencil $(stencil) -arch $(arch) -ranks $(ranks) -v $(val1)
	$(YK_SCRIPT) -stencil $(stencil) -arch $(arch) -ranks $(ranks) -v $(val2)
	$(YK_SCRIPT) -stencil $(stencil) -arch $(arch) -ranks $(ranks) -v $(val3)

# Run the default YASK compiler and kernel.
yc-and-yk-test: $(YK_EXEC) $(YK_SCRIPT)
	$(MAKE) yk-tests

# Run the YASK kernel test without implicity using the YASK compiler.
yk-test-no-yc: kernel-no-yc $(YK_SCRIPT)
	$(MAKE) yk-tests

# Run the kernel API tests for C++ and Python with and w/o expected exceptions.
api-tests:
	$(MAKE) clean; $(MAKE) cxx-yk-api-test real_bytes=8 stencil=iso3dfd
	$(MAKE) clean; $(MAKE) py-yk-api-test stencil=iso3dfd
	$(MAKE) clean; $(MAKE) cxx-yk-api-test-with-exception real_bytes=8 stencil=iso3dfd
	$(MAKE) clean; $(MAKE) py-yk-api-test-with-exception stencil=iso3dfd

# Run several stencils using built-in validation.
# NB: set arch var as applicable.
# NB: save some compile time by using YK_CXXOPT=-O2.
# These tests are focused on the kernel and not the compiler.
# For testing both the kernel and compiler in various combinations,
# run the tests from the top-level Makefile.
STENCIL_TEST_ARGS	:=	yc-and-yk-test real_bytes=8 allow_new_grid_types=0
stencil-tests:
	$(MAKE) clean; $(MAKE) $(STENCIL_TEST_ARGS) stencil=test_1d fold=x=4
	$(MAKE) clean; $(MAKE) $(STENCIL_TEST_ARGS) stencil=test_2d fold=x=2,y=2
	$(MAKE) clean; $(MAKE) $(STENCIL_TEST_ARGS) stencil=test_3d fold=x=2,z=2
	$(MAKE) clean; $(MAKE) $(STENCIL_TEST_ARGS) stencil=test_4d fold=w=2,x=2
	$(MAKE) clean; $(MAKE) $(STENCIL_TEST_ARGS) stencil=test_dep_1d fold=x=4
	$(MAKE) clean; $(MAKE) $(STENCIL_TEST_ARGS) stencil=test_step_cond_1d fold=x=4
	$(MAKE) clean; $(MAKE) $(STENCIL_TEST_ARGS) stencil=test_subdomain_1d fold=x=4
	$(MAKE) clean; $(MAKE) $(STENCIL_TEST_ARGS) stencil=test_subdomain_3d fold=x=2,y=2
	$(MAKE) clean; $(MAKE) $(STENCIL_TEST_ARGS) stencil=test_scratch1 fold=x=4
	$(MAKE) clean; $(MAKE) $(STENCIL_TEST_ARGS) stencil=test_scratch2 fold=x=2,z=2
	$(MAKE) clean; $(MAKE) $(STENCIL_TEST_ARGS) stencil=iso3dfd radius=3 fold=x=2,y=2
	$(MAKE) clean; $(MAKE) $(STENCIL_TEST_ARGS) stencil=9axis fold=x=2,z=2
	$(MAKE) clean; $(MAKE) $(STENCIL_TEST_ARGS) stencil=3axis fold=x=2,y=2 cluster=x=2
	$(MAKE) clean; $(MAKE) $(STENCIL_TEST_ARGS) stencil=3axis fold=x=2,y=2 cluster=z=2,y=2
	$(MAKE) clean; $(MAKE) $(STENCIL_TEST_ARGS) stencil=3plane fold=y=2,z=2
	$(MAKE) clean; $(MAKE) $(STENCIL_TEST_ARGS) stencil=cube fold=x=2,y=2
	$(MAKE) clean; $(MAKE) $(STENCIL_TEST_ARGS) stencil=ssg fold=x=2,y=2
	$(MAKE) clean; $(MAKE) $(STENCIL_TEST_ARGS) stencil=awp_elastic fold=x=2,y=2
	$(MAKE) clean; $(MAKE) $(STENCIL_TEST_ARGS) stencil=fsg_abc fold=x=2,y=2
	$(MAKE) clean; $(MAKE) $(STENCIL_TEST_ARGS) stencil=fsg2 fold=x=2,y=2
	$(MAKE) clean; $(MAKE) $(STENCIL_TEST_ARGS) stencil=tti fold=x=2,y=2

all-tests:
	$(MAKE) clean; $(MAKE) cxx-yk-grid-test stencil=test_3d fold=x=4,y=2
	$(MAKE) stencil-tests
	$(MAKE) api-tests

all:
	$(MAKE) kernel
	$(MAKE) api
	$(MAKE) all-tests

# Remove intermediate files.
# Should not trigger remake of stencil compiler.
# Make this target before rebuilding YASK with any new parameters.
clean:
	rm -fr $(YK_OUT_DIR)
	rm -fv *.s
	- find . $(COMM_DIR) -name '*.*.o' -print -delete
	- find . $(COMM_DIR) -name '*.optrpt' -print -delete

# Remove executables, libs, etc.
# Also remove logs from kernel dir, which are most likely from testing.
realclean: clean
	rm -fv $(YK_LIB) $(YK_EXEC) $(MAKE_REPORT_FILE)
	rm -fv $(YK_PY_MOD)* $(YK_PY_LIB)
	rm -fv $(YK_API_TEST_EXEC) $(YK_API_TEST_EXEC_WITH_EXCEPTION)
	rm -fv $(BUILD_OUT_DIR)/*report.txt
	- find . -name '*.pyc' -print -delete
	- find . -name '*~' -print -delete
	rm -rf logs

echo-settings:
	@echo "Build environment for" $(YK_EXEC) on `date`; \
	$(YK_CXX) --version; \
	echo BLOCK_LOOP_CODE="\"$(BLOCK_LOOP_CODE)\""; \
	echo BLOCK_LOOP_INNER_MODS="\"$(BLOCK_LOOP_INNER_MODS)\""; \
	echo BLOCK_LOOP_OPTS="\"$(BLOCK_LOOP_OPTS)\""; \
	echo BLOCK_LOOP_ORDER="\"$(BLOCK_LOOP_ORDER)\""; \
	echo BLOCK_LOOP_OUTER_MODS="\"$(BLOCK_LOOP_OUTER_MODS)\""; \
	echo BLOCK_LOOP_OUTER_VARS="\"$(BLOCK_LOOP_OUTER_VARS)\""; \
	echo EXTRA_DEF_ARGS=$(EXTRA_DEF_ARGS); \
	echo EXTRA_MACROS="\"$(EXTRA_MACROS)\""; \
	echo EXTRA_YC_FLAGS="\"$(EXTRA_YC_FLAGS)\""; \
	echo EXTRA_YK_CXXFLAGS="\"$(EXTRA_YK_CXXFLAGS)\""; \
	echo ISA=$(ISA); \
	echo MACROS="\"$(MACROS)\""; \
	echo MINI_BLOCK_LOOP_CODE="\"$(MINI_BLOCK_LOOP_CODE)\""; \
	echo MINI_BLOCK_LOOP_INNER_MODS="\"$(MINI_BLOCK_LOOP_INNER_MODS)\""; \
	echo MINI_BLOCK_LOOP_OPTS="\"$(MINI_BLOCK_LOOP_OPTS)\""; \
	echo MINI_BLOCK_LOOP_ORDER="\"$(MINI_BLOCK_LOOP_ORDER)\""; \
	echo MINI_BLOCK_LOOP_OUTER_MODS="\"$(MINI_BLOCK_LOOP_OUTER_MODS)\""; \
	echo MINI_BLOCK_LOOP_OUTER_VARS="\"$(MINI_BLOCK_LOOP_OUTER_VARS)\""; \
	echo MISC_LOOP_CODE="\"$(MISC_LOOP_CODE)\""; \
	echo MISC_LOOP_INNER_MODS="\"$(MISC_LOOP_INNER_MODS)\""; \
	echo MISC_LOOP_OPTS="\"$(MISC_LOOP_OPTS)\""; \
	echo MISC_LOOP_ORDER="\"$(MISC_LOOP_ORDER)\""; \
	echo MISC_LOOP_OUTER_MODS="\"$(MISC_LOOP_OUTER_MODS)\""; \
	echo MISC_LOOP_OUTER_VARS="\"$(MISC_LOOP_OUTER_VARS)\""; \
	echo OMPFLAGS="\"$(OMPFLAGS)\""; \
	echo RANK_LOOP_CODE="\"$(RANK_LOOP_CODE)\""; \
	echo RANK_LOOP_INNER_MODS="\"$(RANK_LOOP_INNER_MODS)\""; \
	echo RANK_LOOP_OPTS="\"$(RANK_LOOP_OPTS)\""; \
	echo RANK_LOOP_ORDER="\"$(RANK_LOOP_ORDER)\""; \
	echo RANK_LOOP_OUTER_MODS="\"$(RANK_LOOP_OUTER_MODS)\""; \
	echo RANK_LOOP_OUTER_VARS="\"$(RANK_LOOP_OUTER_VARS)\""; \
	echo REGION_LOOP_CODE="\"$(REGION_LOOP_CODE)\""; \
	echo REGION_LOOP_INNER_MODS="\"$(REGION_LOOP_INNER_MODS)\""; \
	echo REGION_LOOP_OPTS="\"$(REGION_LOOP_OPTS)\""; \
	echo REGION_LOOP_ORDER="\"$(REGION_LOOP_ORDER)\""; \
	echo REGION_LOOP_OUTER_MODS="\"$(REGION_LOOP_OUTER_MODS)\""; \
	echo REGION_LOOP_OUTER_VARS="\"$(REGION_LOOP_OUTER_VARS)\""; \
	echo SUB_BLOCK_LOOP_CODE="\"$(SUB_BLOCK_LOOP_CODE)\""; \
	echo SUB_BLOCK_LOOP_INNER_MODS="\"$(SUB_BLOCK_LOOP_INNER_MODS)\""; \
	echo SUB_BLOCK_LOOP_INNER_VARS="\"$(SUB_BLOCK_LOOP_INNER_VARS)\""; \
	echo SUB_BLOCK_LOOP_OPTS="\"$(SUB_BLOCK_LOOP_OPTS)\""; \
	echo SUB_BLOCK_LOOP_ORDER="\"$(SUB_BLOCK_LOOP_ORDER)\""; \
	echo SUB_BLOCK_LOOP_OUTER_MODS="\"$(SUB_BLOCK_LOOP_OUTER_MODS)\""; \
	echo SUB_BLOCK_LOOP_OUTER_VARS="\"$(SUB_BLOCK_LOOP_OUTER_VARS)\""; \
	echo YASK_OUTPUT_DIR=$(YASK_OUTPUT_DIR); \
	echo YC_FLAGS="\"$(YC_FLAGS)\""; \
	echo YC_TARGET="\"$(YC_TARGET)\""; \
	echo YK_BASE=$(YK_BASE); \
	echo YK_CXX=$(YK_CXX); \
	echo YK_CXXFLAGS="\"$(YK_CXXFLAGS)\""; \
	echo YK_CXXOPT=$(YK_CXXOPT); \
	echo YK_EXT_TAG=$(YK_EXT_TAG); \
	echo arch=$(arch); \
	echo cluster=$(cluster); \
	echo def_block_args=$(def_block_args); \
	echo def_block_threads=$(def_block_threads); \
	echo def_pad_args=$(def_pad_args); \
	echo def_rank_args=$(def_rank_args); \
	echo def_thread_divisor=$(def_thread_divisor); \
	echo fold=$(fold); \
	echo host=`hostname`; \
	echo more_def_args=$(more_def_args); \
	echo omp_block_schedule=$(omp_block_schedule); \
	echo omp_misc_schedule=$(omp_misc_schedule); \
	echo omp_region_schedule=$(omp_region_schedule); \
	echo pfd_l1=$(pfd_l1); \
	echo pfd_l2=$(pfd_l2); \
	echo radius=$(radius); \
	echo real_bytes=$(real_bytes); \
	echo stencil=$(stencil); \
	echo streaming_stores=$(streaming_stores)

# Print stats on inner SIMD loops from asm file.
code-stats:
	@echo "Code stats for stencil computation:"
	$(PERL) $(GET_LOOP_STATS) -t=$(YK_CODE_FILE) factory.s

# Print some usage info.
help:
	@echo "Example performance builds of kernel cmd-line tool:"; \
	echo " $(MAKE) clean; $(MAKE) -j arch=knl stencil=iso3dfd"; \
	echo " $(MAKE) clean; $(MAKE) -j arch=knl stencil=awp EXTRA_YK_CXXFLAGS=-qopt-report"; \
	echo " $(MAKE) clean; $(MAKE) -j arch=skl stencil=3axis fold='x=1,y=2,z=4' cluster='x=2'"; \
	echo " $(MAKE) clean; $(MAKE) -j arch=hsw stencil=3axis radius=4 real_bytes=8 # DP FP"; \
	echo " "; \
	echo "Example performance builds of kernel API for C++ and Python apps:"; \
	echo " $(MAKE) clean; $(MAKE) -j arch=knl stencil=iso3dfd yk-api"; \
	echo " $(MAKE) clean; $(MAKE) -j arch=skl stencil=awp yk-api"; \
	echo " "; \
	echo "Example debug builds of kernel cmd-line tool:"; \
	echo " $(MAKE) clean; $(MAKE) -j stencil=iso3dfd mpi=0 OMPFLAGS='-qopenmp-stubs' YK_CXXOPT='-O0' EXTRA_MACROS='CHECK' # No OpenMP or MPI, internal checking"; \
	echo " $(MAKE) clean; $(MAKE) -j arch=intel64 stencil=test_2d mpi=0 OMPFLAGS='-qopenmp-stubs' YK_CXXOPT='-O0' EXTRA_MACROS='CHECK TRACE'	 # TRACE is a useful debug setting!"; \
	echo " $(MAKE) clean; $(MAKE) -j arch=intel64 stencil=3axis radius=0 fold='x=1,y=1,z=1' mpi=0 YK_CXX=g++ OMPFLAGS='' YK_CXXOPT='-O0' EXTRA_MACROS='CHECK TRACE TRACE_MEM TRACE_INTRINSICS'"; \
	echo " "; \
	echo "Example builds with test runs:"; \
	echo " $(MAKE) -j all # Normal full API and stencil tests"; \
	echo " $(MAKE) -j all YK_CXXOPT=-O2 YK_CXX=g++ mpi=0 ranks=1 # g++ w/o MPI"; \
	echo " $(MAKE) -j all YK_CXXOPT=-O1 ranks=3 EXTRA_MACROS='CHECK' # Run 3 ranks w/checking"<|MERGE_RESOLUTION|>--- conflicted
+++ resolved
@@ -28,24 +28,15 @@
 #   command-line that control kernel configuration and performance.
 
 # Initial defaults.
-<<<<<<< HEAD
-stencil			:=	iso3dfd
-arch			:=	snb
-mpi			:=	1
-numa			:=	1
-pmem			:=	0
-real_bytes		:=	4
-radius			:=	2
-allow_new_grid_types	:=	1
-=======
 stencil			?=	iso3dfd
 arch			?=	snb
 mpi			?=	1
 numa			?=	1
+pmem			?=	0
 real_bytes		?=	4
 radius			?=	2
 allow_new_grid_types	?=	1
->>>>>>> c6fb5a8d
+
 
 # Defaults based on stencil type (and arch for some stencils).
 ifeq ($(stencil),)
