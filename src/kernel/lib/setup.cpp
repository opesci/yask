/*****************************************************************************

YASK: Yet Another Stencil Kernel
Copyright (c) 2014-2018, Intel Corporation

Permission is hereby granted, free of charge, to any person obtaining a copy
of this software and associated documentation files (the "Software"), to
deal in the Software without restriction, including without limitation the
rights to use, copy, modify, merge, publish, distribute, sublicense, and/or
sell copies of the Software, and to permit persons to whom the Software is
furnished to do so, subject to the following conditions:

* The above copyright notice and this permission notice shall be included in
  all copies or substantial portions of the Software.

THE SOFTWARE IS PROVIDED "AS IS", WITHOUT WARRANTY OF ANY KIND, EXPRESS OR
IMPLIED, INCLUDING BUT NOT LIMITED TO THE WARRANTIES OF MERCHANTABILITY,
FITNESS FOR A PARTICULAR PURPOSE AND NONINFRINGEMENT. IN NO EVENT SHALL THE
AUTHORS OR COPYRIGHT HOLDERS BE LIABLE FOR ANY CLAIM, DAMAGES OR OTHER
LIABILITY, WHETHER IN AN ACTION OF CONTRACT, TORT OR OTHERWISE, ARISING
FROM, OUT OF OR IN CONNECTION WITH THE SOFTWARE OR THE USE OR OTHER DEALINGS
IN THE SOFTWARE.

*****************************************************************************/

// This file contains implementations of StencilContext and
// StencilBundleBase methods specific to the preparation steps.

#include "yask_stencil.hpp"
using namespace std;

namespace yask {

<<<<<<< HEAD
#ifdef USE_PMEM
    static inline int getnode() {
        #ifdef SYS_getcpu
        int node, status;
       status = syscall(SYS_getcpu, NULL, &node, NULL);
        return (status == -1) ? status : node;
        #else
        return -1; // unavailable
        #endif
    }
#endif
=======
    // Constructor.
    StencilContext::StencilContext(KernelEnvPtr env,
                                   KernelSettingsPtr settings) :
        _ostr(&std::cout),
        _env(env),
        _opts(settings),
        _dims(settings->_dims),
        _at(this, _opts.get())
    {
        // Set debug output object.
        yask_output_factory yof;
        set_debug_output(yof.new_stdout_output());

        // Create MPI Info object.
        _mpiInfo = std::make_shared<MPIInfo>(settings->_dims);

        // Init various tuples to make sure they have the correct dims.
        rank_domain_offsets = _dims->_domain_dims;
        rank_domain_offsets.setValsSame(-1); // indicates prepare_solution() not called.
        overall_domain_sizes = _dims->_domain_dims;
        max_halos = _dims->_domain_dims;
        wf_angles = _dims->_domain_dims;
        wf_shift_pts = _dims->_domain_dims;
        tb_angles = _dims->_domain_dims;
        mb_angles = _dims->_domain_dims;
        left_wf_exts = _dims->_domain_dims;
        right_wf_exts = _dims->_domain_dims;

        // Set output to msg-rank per settings.
        set_ostr();
    }
>>>>>>> c6fb5a8d

    // Init MPI-related vars and other vars related to my rank's place in
    // the global problem: rank index, offset, etc.  Need to call this even
    // if not using MPI to properly init these vars.  Called from
    // prepare_solution(), so it doesn't normally need to be called from user code.
    void StencilContext::setupRank() {
        ostream& os = get_ostr();
        auto& step_dim = _dims->_step_dim;
        auto me = _env->my_rank;
        int num_neighbors = 0;

        // Check ranks.
        idx_t req_ranks = _opts->_num_ranks.product();
        if (req_ranks != _env->num_ranks) {
            FORMAT_AND_THROW_YASK_EXCEPTION("error: " << req_ranks << " rank(s) requested (" +
                                            _opts->_num_ranks.makeDimValStr(" * ") + "), but " <<
                                            _env->num_ranks << " rank(s) are active");
        }
        assertEqualityOverRanks(_opts->_rank_sizes[step_dim], _env->comm, "num steps");

        // Determine my coordinates if not provided already.
        // TODO: do this more intelligently based on proximity.
        if (_opts->find_loc)
            _opts->_rank_indices = _opts->_num_ranks.unlayout(me);

        // A table of rank-coordinates for everyone.
        auto num_ddims = _opts->_rank_indices.size(); // domain-dims only!
        idx_t coords[_env->num_ranks][num_ddims];

        // Init offsets and total sizes.
        rank_domain_offsets.setValsSame(0);
        overall_domain_sizes.setValsSame(0);

        // Init coords for this rank.
        for (int i = 0; i < num_ddims; i++)
            coords[me][i] = _opts->_rank_indices[i];

        // A table of rank-domain sizes for everyone.
        idx_t rsizes[_env->num_ranks][num_ddims];

        // Init sizes for this rank.
        for (int di = 0; di < num_ddims; di++) {
            auto& dname = _opts->_rank_indices.getDimName(di);
            auto rsz = _opts->_rank_sizes[dname];
            rsizes[me][di] = rsz;
            overall_domain_sizes[dname] = rsz;
        }

#ifdef USE_MPI
        // Exchange coord and size info between all ranks.
        for (int rn = 0; rn < _env->num_ranks; rn++) {
            MPI_Bcast(&coords[rn][0], num_ddims, MPI_INTEGER8,
                      rn, _env->comm);
            MPI_Bcast(&rsizes[rn][0], num_ddims, MPI_INTEGER8,
                      rn, _env->comm);
        }
        // Now, the tables are filled in for all ranks.

        // Loop over all ranks, including myself.
        for (int rn = 0; rn < _env->num_ranks; rn++) {

            // Coord offset of rn from me: prev => negative, self => 0, next => positive.
            IdxTuple rcoords(_dims->_domain_dims);
            IdxTuple rdeltas(_dims->_domain_dims);
            for (int di = 0; di < num_ddims; di++) {
                rcoords[di] = coords[rn][di];
                rdeltas[di] = coords[rn][di] - _opts->_rank_indices[di];
            }

            // Manhattan distance from rn (sum of abs deltas in all dims).
            // Max distance in any dim.
            int mandist = 0;
            int maxdist = 0;
            for (int di = 0; di < num_ddims; di++) {
                mandist += abs(rdeltas[di]);
                maxdist = max(maxdist, abs(int(rdeltas[di])));
            }

            // Myself.
            if (rn == me) {
                if (mandist != 0)
                    FORMAT_AND_THROW_YASK_EXCEPTION
                        ("Internal error: distance to own rank == " << mandist);
            }

            // Someone else.
            else {
                if (mandist == 0)
                    FORMAT_AND_THROW_YASK_EXCEPTION
                        ("Error: ranks " << me <<
                         " and " << rn << " at same coordinates");
            }

            // Loop through domain dims.
            for (int di = 0; di < num_ddims; di++) {
                auto& dname = _opts->_rank_indices.getDimName(di);

                // Is rank 'rn' in-line with my rank in 'dname' dim?
                // True when deltas in other dims are zero.
                bool is_inline = true;
                for (int dj = 0; dj < num_ddims; dj++) {
                    if (di != dj && rdeltas[dj] != 0) {
                        is_inline = false;
                        break;
                    }
                }

                // Process ranks that are in-line in 'dname', including self.
                if (is_inline) {

                    // Accumulate total problem size in each dim for ranks that
                    // intersect with this rank, not including myself.
                    if (rn != me)
                        overall_domain_sizes[dname] += rsizes[rn][di];

                    // Adjust my offset in the global problem by adding all domain
                    // sizes from prev ranks only.
                    if (rdeltas[di] < 0)
                        rank_domain_offsets[dname] += rsizes[rn][di];

                    // Make sure all the other dims are the same size.
                    // This ensures that all the ranks' domains line up
                    // properly along their edges and at their corners.
                    for (int dj = 0; dj < num_ddims; dj++) {
                        if (di != dj) {
                            auto mysz = rsizes[me][dj];
                            auto rnsz = rsizes[rn][dj];
                            if (mysz != rnsz) {
                                auto& dnamej = _opts->_rank_indices.getDimName(dj);
                                FORMAT_AND_THROW_YASK_EXCEPTION
                                    ("Error: rank " << rn << " and " << me <<
                                     " are both at rank-index " << coords[me][di] <<
                                     " in the '" << dname <<
                                     "' dimension , but their rank-domain sizes are " <<
                                     rnsz << " and " << mysz <<
                                     " (resp.) in the '" << dj <<
                                     "' dimension, making them unaligned");
                            }
                        }
                    }
                }
            }

            // Rank rn is myself or my immediate neighbor if its distance <= 1 in
            // every dim.  Assume we do not need to exchange halos except
            // with immediate neighbor. We validate this assumption below by
            // making sure that the rank domain size is at least as big as the
            // largest halo.
            if (maxdist <= 1) {

                // At this point, rdeltas contains only -1..+1 for each domain dim.
                // Add one to -1..+1 to get 0..2 range for my_neighbors offsets.
                IdxTuple roffsets = rdeltas.addElements(1);
                assert(rdeltas.min() >= -1);
                assert(rdeltas.max() <= 1);
                assert(roffsets.min() >= 0);
                assert(roffsets.max() <= 2);

                // Convert the offsets into a 1D index.
                auto rn_ofs = _mpiInfo->getNeighborIndex(roffsets);
                TRACE_MSG("neighborhood size = " << _mpiInfo->neighborhood_sizes.makeDimValStr() <<
                          " & roffsets of rank " << rn << " = " << roffsets.makeDimValStr() <<
                          " => " << rn_ofs);
                assert(idx_t(rn_ofs) < _mpiInfo->neighborhood_size);

                // Save rank of this neighbor into the MPI info object.
                _mpiInfo->my_neighbors.at(rn_ofs) = rn;
                if (rn != me) {
                    num_neighbors++;
                    os << "Neighbor #" << num_neighbors << " is rank " << rn <<
                        " at absolute rank indices " << rcoords.makeDimValStr() <<
                        " (" << rdeltas.makeDimValOffsetStr() << " relative to rank " <<
                        me << ")\n";
                }

                // Save manhattan dist.
                _mpiInfo->man_dists.at(rn_ofs) = mandist;

                // Loop through domain dims.
                bool vlen_mults = true;
                DOMAIN_VAR_LOOP(i, j) {

                    // Does rn have all VLEN-multiple sizes?
                    auto rnsz = rsizes[rn][j];
                    auto vlen = fold_pts[j];
                    if (rnsz % vlen != 0) {
                        auto& dname = _opts->_rank_indices.getDimName(j);
                        TRACE_MSG("cannot use vector halo exchange with rank " << rn <<
                                  " because its size in '" << dname << "' is " << rnsz);
                        vlen_mults = false;
                    }
                }

                // Save vec-mult flag.
                _mpiInfo->has_all_vlen_mults.at(rn_ofs) = vlen_mults;

            } // self or immediate neighbor in any direction.

        } // ranks.
#endif

        // Set offsets in grids and find WF extensions
        // based on the grids' halos.
        update_grid_info();

        // Determine bounding-boxes for all bundles.
        // This must be done after finding WF extensions.
        find_bounding_boxes();

    } // setupRank().

    // Alloc 'nbytes' on each requested NUMA node.
    // Map keys are preferred NUMA nodes or -1 for local.
    // Pointers are returned in '_data_buf'.
    // 'ngrids' and 'type' are only used for debug msg.
    void StencilContext::_alloc_data(const map <int, size_t>& nbytes,
                                     const map <int, size_t>& ngrids,
                                     map <int, shared_ptr<char>>& data_buf,
                                     const std::string& type) {
        ostream& os = get_ostr();

        for (const auto& i : nbytes) {
            int numa_pref = i.first;
            size_t nb = i.second;
            size_t ng = ngrids.at(numa_pref);

            // Don't need pad after last one.
            if (nb >= _data_buf_pad)
                nb -= _data_buf_pad;

            // Allocate data.
            os << "Allocating " << makeByteStr(nb) <<
                " for " << ng << " " << type << "(s)";
#ifdef USE_NUMA
            if (numa_pref >= 0)
                os << " preferring NUMA node " << numa_pref;
            else
                os << " using NUMA policy " << numa_pref;
#endif
            os << "...\n" << flush;
            auto p = shared_numa_alloc<char>(nb, numa_pref);
            TRACE_MSG("Got memory at " << static_cast<void*>(p.get()));

            // Save using original key.
            data_buf[numa_pref] = p;
        }
    }

    // Allocate memory for grids that do not already have storage.
    void StencilContext::allocGridData(ostream& os) {

        // Sort gridPtrs for a certain purpose
#ifdef USE_PMEM
        // Sort gridPtrs for using pmemX : Give priority to output gird
        std::vector<YkGridPtr> sortedGridPtrs;
        std::set<YkGridPtr> gridPtrSet;
        for (auto op : outputGridPtrs) {
            gridPtrSet.insert(op);
            sortedGridPtrs.push_back(op);
        }
        for (auto gp : gridPtrs) {
            if (gridPtrSet.find(gp)==gridPtrSet.end())
                sortedGridPtrs.push_back(gp);
        }
        gridPtrs.clear();
        os << "Grids priority" << endl;
        for (auto sp : sortedGridPtrs) {
            gridPtrs.push_back(sp);
            os << " '" << sp->get_name() << "'";
            if (gridPtrSet.find(sp)!=gridPtrSet.end())
                os << "(out)";
            os << endl;
        }
#endif
        // Base ptrs for all default-alloc'd data.
        // These pointers will be shared by the ones in the grid
        // objects, which will take over ownership when these go
        // out of scope.
        // Key is preferred numa node or -1 for local.
        map <int, shared_ptr<char>> _grid_data_buf;

#ifdef USE_PMEM
        size_t preferredNUMASize = _opts->_numa_pref_max*1024*1024*(size_t)1024;
#endif
        // Pass 0: assign alternative NUMA node when preferred NUMA node is not enough
        // Pass 1: count required size for each NUMA node, allocate chunk of memory at end.
        // Pass 2: distribute parts of already-allocated memory chunk.
        for (int pass = 0; pass < 3; pass++) {
            TRACE_MSG("allocGridData pass " << pass << " for " <<
                      gridPtrs.size() << " grid(s)");

            // Count bytes needed and number of grids for each NUMA node.
            map <int, size_t> npbytes, ngrids;

            // Grids.
            for (auto gp : gridPtrs) {
                if (!gp)
                    continue;
                auto& gname = gp->get_name();

                // Grid data.
                // Don't alloc if already done.
                if (!gp->is_storage_allocated()) {
                    int numa_pref = gp->get_numa_preferred();

                    // Set storage if buffer has been allocated in pass 1.
                    if (pass == 2) {
                        auto p = _grid_data_buf[numa_pref];
                        assert(p);
                        gp->set_storage(p, npbytes[numa_pref]);
                        os << gp->make_info_string() << endl;
                    }

                    // Determine padded size (also offset to next location).
                    size_t nbytes = gp->get_num_storage_bytes();
                    npbytes[numa_pref] += ROUND_UP(nbytes + _data_buf_pad,
                                                   CACHELINE_BYTES);
                    ngrids[numa_pref]++;

                    if (pass == 0) {
#ifdef USE_PMEM
                        if (preferredNUMASize<npbytes[numa_pref])
                            if (getnode() == -1) {
                                os << "cannot get numa_node information, so use default numa_pref" << endl;
                            }
                            else
                                gp->set_numa_preferred(1000 + getnode());
#endif
                    }

                    if (pass == 1)
                        TRACE_MSG(" grid '" << gname << "' needs " << makeByteStr(nbytes) <<
                                  " on NUMA node " << numa_pref);
                }

                // Otherwise, just print existing grid info.
                else if (pass == 1)
                    os << gp->make_info_string() << endl;
            }

            // Reset the counters
            if (pass == 0) {
                npbytes.clear();
                ngrids.clear();
            }

            // Alloc for each node.
            if (pass == 1)
                _alloc_data(npbytes, ngrids, _grid_data_buf, "grid");

        } // grid passes.
    };

    // Determine the size and shape of all MPI buffers.
    // Create buffers and allocate them.
    void StencilContext::allocMpiData(ostream& os) {

        // Remove any old MPI data.
        freeMpiData(os);

        // Init interior.
        mpi_interior = ext_bb;
        mpi_interior.bb_valid = false;

#ifdef USE_MPI

        map<int, int> num_exchanges; // send/recv => count.
        map<int, idx_t> num_elems; // send/recv => count.
        auto me = _env->my_rank;
        auto& step_dim = _dims->_step_dim;
        auto* settings = get_settings().get();

        // Need to determine the size and shape of all MPI buffers.
        // Loop thru all neighbors of this rank.
        _mpiInfo->visitNeighbors
            ([&](const IdxTuple& neigh_offsets, int neigh_rank, int neigh_idx) {
                if (neigh_rank == MPI_PROC_NULL)
                    return; // from lambda fn.

                // Determine max dist needed.  TODO: determine max dist
                // automatically from stencils; may not be same for all
                // grids.
#ifndef MAX_EXCH_DIST
#define MAX_EXCH_DIST (NUM_STENCIL_DIMS - 1)
#endif
                // Always use max dist with WF.
                // TODO: determine if this is overkill.
                int maxdist = MAX_EXCH_DIST;
                if (wf_steps > 0)
                    maxdist = NUM_STENCIL_DIMS - 1;

                // Manhattan dist.
                int mandist = _mpiInfo->man_dists.at(neigh_idx);

                // Check distance.
                // TODO: calculate and use exch dist for each grid.
                if (mandist > maxdist) {
                    TRACE_MSG("no halo exchange needed with rank " << neigh_rank <<
                              " because L1-norm = " << mandist);
                    return;     // from lambda fn.
                }

                // Is vectorized exchange allowed based on domain sizes?
                // Both my rank and neighbor rank must have *all* domain sizes
                // of vector multiples.
                bool vec_ok = allow_vec_exchange &&
                    _mpiInfo->has_all_vlen_mults[_mpiInfo->my_neighbor_index] &&
                    _mpiInfo->has_all_vlen_mults[neigh_idx];

                // Determine size of MPI buffers between neigh_rank and my
                // rank for each grid and create those that are needed.  It
                // is critical that the number, size, and shape of my
                // send/receive buffers match those of the receive/send
                // buffers of my neighbors.  Important: Current algorithm
                // assumes my left neighbor's buffer sizes can be calculated
                // by considering my rank's right side data and vice-versa.
                // Thus, all ranks must have consistent data that contribute
                // to these calculations.
                for (auto gp : gridPtrs) {
                    if (!gp || gp->is_scratch() || gp->is_fixed_size())
                        continue;
                    auto& gname = gp->get_name();
                    bool grid_vec_ok = vec_ok;

                    // Lookup first & last domain indices and calc exchange sizes
                    // for this grid.
                    bool found_delta = false;
                    IdxTuple my_halo_sizes, neigh_halo_sizes;
                    IdxTuple first_inner_idx, last_inner_idx;
                    IdxTuple first_outer_idx, last_outer_idx;
                    for (auto& dim : _dims->_domain_dims.getDims()) {
                        auto& dname = dim.getName();

                        // Only consider domain dims that are used in this grid.
                        if (gp->is_dim_used(dname)) {
                            auto vlen = gp->_get_vec_len(dname);
                            auto lhalo = gp->get_left_halo_size(dname);
                            auto rhalo = gp->get_right_halo_size(dname);

                            // Get domain indices for this grid.  If there
                            // are no more ranks in the given direction,
                            // extend the "outer" index to include the halo
                            // in that direction to make sure all data are
                            // sync'd. Critical for temporal tiling.
                            idx_t fidx = gp->get_first_rank_domain_index(dname);
                            idx_t lidx = gp->get_last_rank_domain_index(dname);
                            first_inner_idx.addDimBack(dname, fidx);
                            last_inner_idx.addDimBack(dname, lidx);
                            if (_opts->is_first_rank(dname))
                                fidx -= lhalo; // extend into left halo.
                            if (_opts->is_last_rank(dname))
                                lidx += rhalo; // extend into right halo.
                            first_outer_idx.addDimBack(dname, fidx);
                            last_outer_idx.addDimBack(dname, lidx);

                            // Determine if it is possible to round the
                            // outer indices to vec-multiples. This will
                            // be required to allow full vec exchanges for
                            // this grid. We won't do the actual rounding
                            // yet, because we need to see if it's safe
                            // in all dims.
                            // Need +1 and then -1 trick for last.
                            fidx = round_down_flr(fidx, vlen);
                            lidx = round_up_flr(lidx + 1, vlen) - 1;
                            if (fidx < gp->get_first_rank_alloc_index(dname))
                                grid_vec_ok = false;
                            if (lidx > gp->get_last_rank_alloc_index(dname))
                                grid_vec_ok = false;

                            // Determine size of exchange in this dim. This
                            // will be the actual halo size plus any
                            // wave-front shifts. In the current
                            // implementation, we need the wave-front shifts
                            // regardless of whether there is a halo on a
                            // given grid. This is because each
                            // stencil-bundle gets shifted by the WF angles
                            // at each step in the WF.

                            // Neighbor is to the left in this dim.
                            if (neigh_offsets[dname] == MPIInfo::rank_prev) {

                                // Number of points to be added for WFs.
                                auto ext = wf_shift_pts[dname];

                                // My halo on my left.
                                my_halo_sizes.addDimBack(dname, lhalo + ext);

                                // Neighbor halo on their right.
                                // Assume my right is same as their right.
                                neigh_halo_sizes.addDimBack(dname, rhalo + ext);

                                // Flag that this grid has a neighbor to left or right.
                                found_delta = true;
                            }

                            // Neighbor is to the right in this dim.
                            else if (neigh_offsets[dname] == MPIInfo::rank_next) {

                                // Number of points to be added for WFs.
                                auto ext = wf_shift_pts[dname];

                                // My halo on my right.
                                my_halo_sizes.addDimBack(dname, rhalo + ext);

                                // Neighbor halo on their left.
                                // Assume my left is same as their left.
                                neigh_halo_sizes.addDimBack(dname, lhalo + ext);

                                // Flag that this grid has a neighbor to left or right.
                                found_delta = true;
                            }

                            // Neighbor in-line in this dim.
                            else {
                                my_halo_sizes.addDimBack(dname, 0);
                                neigh_halo_sizes.addDimBack(dname, 0);
                            }

                        } // domain dims in this grid.
                    } // domain dims.

                    // Is buffer needed?
                    // Example: if this grid is 2D in y-z, but only neighbors are in
                    // x-dim, we don't need any exchange.
                    if (!found_delta) {
                        TRACE_MSG("no halo exchange needed for grid '" << gname <<
                                  "' with rank " << neigh_rank <<
                                  " because the neighbor is not in a direction"
                                  " corresponding to a grid dim");
                        continue; // to next grid.
                    }

                    // Round halo sizes if vectorized exchanges allowed.
                    // Both self and neighbor must be vec-multiples
                    // and outer indices must be vec-mults or extendable
                    // to be so.
                    // TODO: add a heuristic to avoid increasing by a large factor.
                    if (grid_vec_ok) {
                        for (auto& dim : _dims->_domain_dims.getDims()) {
                            auto& dname = dim.getName();
                            if (gp->is_dim_used(dname)) {
                                auto vlen = gp->_get_vec_len(dname);

                                // First index rounded down.
                                auto fidx = first_outer_idx[dname];
                                fidx = round_down_flr(fidx, vlen);
                                first_outer_idx.setVal(dname, fidx);

                                // Last index rounded up.
                                // Need +1 and then -1 trick because it's last, not end.
                                auto lidx = last_outer_idx[dname];
                                lidx = round_up_flr(lidx + 1, vlen) - 1;
                                last_outer_idx.setVal(dname, lidx);

                                // sizes rounded up.
                                my_halo_sizes.setVal(dname, ROUND_UP(my_halo_sizes[dname], vlen));
                                neigh_halo_sizes.setVal(dname, ROUND_UP(neigh_halo_sizes[dname], vlen));

                            } // domain dims in this grid.
                        } // domain dims.
                    }

                    // Make a buffer in both directions (send & receive).
                    for (int bd = 0; bd < MPIBufs::nBufDirs; bd++) {

                        // Begin/end vars to indicate what part
                        // of main grid to read from or write to based on
                        // the current neighbor being processed.
                        IdxTuple copy_begin = gp->get_allocs();
                        IdxTuple copy_end = gp->get_allocs(); // one past last!

                        // Adjust along domain dims in this grid.
                        for (auto& dim : _dims->_domain_dims.getDims()) {
                            auto& dname = dim.getName();
                            if (gp->is_dim_used(dname)) {

                                // Init range to whole rank domain (including
                                // outer halos).  These may be changed below
                                // depending on the neighbor's direction.
                                copy_begin[dname] = first_outer_idx[dname];
                                copy_end[dname] = last_outer_idx[dname] + 1; // end = last + 1.

                                // Neighbor direction in this dim.
                                auto neigh_ofs = neigh_offsets[dname];

                                // Region to read from, i.e., data from inside
                                // this rank's domain to be put into neighbor's
                                // halo. So, use neighbor's halo sizes when
                                // calculating buffer size.
                                if (bd == MPIBufs::bufSend) {

                                    // Neighbor is to the left.
                                    if (neigh_ofs == idx_t(MPIInfo::rank_prev)) {

                                        // Only read slice as wide as halo from beginning.
                                        copy_begin[dname] = first_inner_idx[dname];
                                        copy_end[dname] = first_inner_idx[dname] + neigh_halo_sizes[dname];

                                        // Adjust LHS of interior.
                                        mpi_interior.bb_begin[dname] =
                                            max(mpi_interior.bb_begin[dname], copy_end[dname]);
                                    }

                                    // Neighbor is to the right.
                                    else if (neigh_ofs == idx_t(MPIInfo::rank_next)) {

                                        // Only read slice as wide as halo before end.
                                        copy_begin[dname] = last_inner_idx[dname] + 1 - neigh_halo_sizes[dname];
                                        copy_end[dname] = last_inner_idx[dname] + 1;

                                        // Adjust RHS of interior.
                                        mpi_interior.bb_end[dname] =
                                            min(mpi_interior.bb_end[dname], copy_begin[dname]);
                                    }

                                    // Else, this neighbor is in same posn as I am in this dim,
                                    // so we leave the default begin/end settings.
                                }

                                // Region to write to, i.e., into this rank's halo.
                                // So, use my halo sizes when calculating buffer sizes.
                                else if (bd == MPIBufs::bufRecv) {

                                    // Neighbor is to the left.
                                    if (neigh_ofs == idx_t(MPIInfo::rank_prev)) {

                                        // Only read slice as wide as halo before beginning.
                                        copy_begin[dname] = first_inner_idx[dname] - my_halo_sizes[dname];
                                        copy_end[dname] = first_inner_idx[dname];
                                    }

                                    // Neighbor is to the right.
                                    else if (neigh_ofs == idx_t(MPIInfo::rank_next)) {

                                        // Only read slice as wide as halo after end.
                                        copy_begin[dname] = last_inner_idx[dname] + 1;
                                        copy_end[dname] = last_inner_idx[dname] + 1 + my_halo_sizes[dname];
                                    }

                                    // Else, this neighbor is in same posn as I am in this dim,
                                    // so we leave the default begin/end settings.
                                }
                            } // domain dims in this grid.
                        } // domain dims.

                        // Sizes of buffer in all dims of this grid.
                        // Also, set begin/end value for non-domain dims.
                        IdxTuple buf_sizes = gp->get_allocs();
                        bool buf_vec_ok = grid_vec_ok;
                        for (auto& dname : gp->get_dim_names()) {
                            idx_t dsize = 1;

                            // domain dim?
                            if (_dims->_domain_dims.lookup(dname)) {
                                dsize = copy_end[dname] - copy_begin[dname];

                                // Check whether alignment and size are multiple of vlen.
                                auto vlen = gp->_get_vec_len(dname);
                                if (dsize % vlen != 0)
                                    buf_vec_ok = false;
                                if (imod_flr(copy_begin[dname], vlen) != 0)
                                    buf_vec_ok = false;
                            }

                            // step dim?
                            // Allowing only one step to be exchanged.
                            // TODO: consider exchanging mutiple steps at once for WFs.
                            else if (dname == step_dim) {

                                // Use 0..1 as a place-holder range.
                                // The actual values will be supplied during
                                // halo exchange.
                                copy_begin[dname] = 0;
                                copy_end[dname] = 1;
                            }

                            // misc?
                            // Copy over entire range.
                            // TODO: make dirty flags for misc dims in grids.
                            else {
                                dsize = gp->get_alloc_size(dname);
                                copy_begin[dname] = gp->get_first_misc_index(dname);
                                copy_end[dname] = gp->get_last_misc_index(dname) + 1;
                            }

                            // Save computed size.
                            buf_sizes[dname] = dsize;

                        } // all dims in this grid.

                        // Unique name for buffer based on grid name, direction, and ranks.
                        ostringstream oss;
                        oss << gname;
                        if (bd == MPIBufs::bufSend)
                            oss << "_send_halo_from_" << me << "_to_" << neigh_rank;
                        else if (bd == MPIBufs::bufRecv)
                            oss << "_recv_halo_from_" << neigh_rank << "_to_" << me;
                        string bufname = oss.str();

                        // Does buffer have non-zero size?
                        if (buf_sizes.size() == 0 || buf_sizes.product() == 0) {
                            TRACE_MSG("MPI buffer '" << bufname <<
                                      "' not needed because there is no data to exchange");
                            continue;
                        }

                        // At this point, buf_sizes, copy_begin, and copy_end
                        // should be set for each dim in this grid.

                        // Compute last from end.
                        IdxTuple copy_last = copy_end.subElements(1);

                        // Make MPI data entry for this grid.
                        auto gbp = mpiData.emplace(gname, _mpiInfo);
                        auto& gbi = gbp.first; // iterator from pair returned by emplace().
                        auto& gbv = gbi->second; // value from iterator.
                        auto& buf = gbv.getBuf(MPIBufs::BufDir(bd), neigh_offsets);

                        // Config buffer for this grid.
                        // (But don't allocate storage yet.)
                        buf.begin_pt = copy_begin;
                        buf.last_pt = copy_last;
                        buf.num_pts = buf_sizes;
                        buf.name = bufname;
                        buf.vec_copy_ok = buf_vec_ok;

                        TRACE_MSG("MPI buffer '" << buf.name <<
                                  "' configured for rank at relative offsets " <<
                                  neigh_offsets.subElements(1).makeDimValStr() << " with " <<
                                  buf.num_pts.makeDimValStr(" * ") << " = " << buf.get_size() <<
                                  " element(s) at [" << buf.begin_pt.makeDimValStr() <<
                                  " ... " << buf.last_pt.makeDimValStr() <<
                                  "] with vector-copy " <<
                                  (buf.vec_copy_ok ? "enabled" : "disabled"));
                        num_exchanges[bd]++;
                        num_elems[bd] += buf.get_size();

                    } // send, recv.
                } // grids.
            });   // neighbors.
        TRACE_MSG("number of MPI send buffers on this rank: " << num_exchanges[int(MPIBufs::bufSend)]);
        TRACE_MSG("number of elements in send buffers: " << makeNumStr(num_elems[int(MPIBufs::bufSend)]));
        TRACE_MSG("number of MPI recv buffers on this rank: " << num_exchanges[int(MPIBufs::bufRecv)]);
        TRACE_MSG("number of elements in recv buffers: " << makeNumStr(num_elems[int(MPIBufs::bufRecv)]));

        // Finalize interior BB if there are multiple ranks and overlap enabled.
        if (_env->num_ranks > 1 && settings->overlap_comms) {
            mpi_interior.update_bb("interior", *this, true);
            TRACE_MSG("MPI interior BB: [" << mpi_interior.bb_begin.makeDimValStr() <<
                      " ... " << mpi_interior.bb_end.makeDimValStr() << ")");
        }
        
        // Base ptrs for all alloc'd data.
        // These pointers will be shared by the ones in the grid
        // objects, which will take over ownership when these go
        // out of scope.
        map <int, shared_ptr<char>> _mpi_data_buf;

        // Allocate MPI buffers.
        // Pass 0: count required size, allocate chunk of memory at end.
        // Pass 1: distribute parts of already-allocated memory chunk.
        for (int pass = 0; pass < 2; pass++) {
            TRACE_MSG("allocMpiData pass " << pass << " for " <<
                      mpiData.size() << " MPI buffer set(s)");

            // Count bytes needed and number of buffers for each NUMA node.
            map <int, size_t> npbytes, nbufs;

            // Grids.
            for (auto gp : gridPtrs) {
                if (!gp)
                    continue;
                auto& gname = gp->get_name();
                int numa_pref = gp->get_numa_preferred();

                // MPI bufs for this grid.
                if (mpiData.count(gname)) {
                    auto& grid_mpi_data = mpiData.at(gname);

                    // Visit buffers for each neighbor for this grid.
                    grid_mpi_data.visitNeighbors
                        ([&](const IdxTuple& roffsets,
                             int rank,
                             int idx,
                             MPIBufs& bufs) {

                            // Send and recv.
                            for (int bd = 0; bd < MPIBufs::nBufDirs; bd++) {
                                auto& buf = grid_mpi_data.getBuf(MPIBufs::BufDir(bd), roffsets);
                                if (buf.get_size() == 0)
                                    continue;

                                // Set storage if buffer has been allocated in pass 0.
                                if (pass == 1) {
                                    auto p = _mpi_data_buf[numa_pref];
                                    assert(p);
                                    buf.set_storage(p, npbytes[numa_pref]);
                                }

                                // Determine padded size (also offset to next location).
                                auto sbytes = buf.get_bytes();
                                npbytes[numa_pref] += ROUND_UP(sbytes + _data_buf_pad,
                                                               CACHELINE_BYTES);
                                nbufs[numa_pref]++;
                                if (pass == 0)
                                    TRACE_MSG("  MPI buf '" << buf.name << "' needs " <<
                                              makeByteStr(sbytes) <<
                                              " on NUMA node " << numa_pref);
                            }
                        } );
                }
            }

            // Alloc for each node.
            if (pass == 0)
                _alloc_data(npbytes, nbufs, _mpi_data_buf, "MPI buffer");

        } // MPI passes.
#endif
    }

    // Allocate memory for scratch grids based on number of threads and
    // block sizes.
    void StencilContext::allocScratchData(ostream& os) {
        auto nddims = _dims->_domain_dims.size();
        auto nsdims = _dims->_stencil_dims.size();
        auto step_posn = +Indices::step_posn;

        // Remove any old scratch data.
        freeScratchData(os);

        // Base ptrs for all alloc'd data.
        // This pointer will be shared by the ones in the grid
        // objects, which will take over ownership when it goes
        // out of scope.
        map <int, shared_ptr<char>> _scratch_data_buf;

        // Make sure the right number of threads are set so we
        // have the right number of scratch grids.
        int rthreads = set_region_threads();

        // Delete any existing scratch grids.
        // Create new scratch grids.
        makeScratchGrids(rthreads);

        // Find the max block size across all packs.  TODO: use the specific
        // block size for the pack containing a given scratch grid.
        IdxTuple blksize(_dims->_domain_dims);
        for (auto& sp : stPacks) {
            auto& psettings = sp->getActiveSettings();
            DOMAIN_VAR_LOOP(i, j) {

                auto sz = round_up_flr(psettings._block_sizes[i],
                                       fold_pts[j]);
                blksize[j] = max(blksize[j], sz);
            }
        }
        TRACE_MSG("allocScratchData: max block size across pack(s) is " <<
                  blksize.makeDimValStr(" * "));
        
        // Pass 0: count required size, allocate chunk of memory at end.
        // Pass 1: distribute parts of already-allocated memory chunk.
        for (int pass = 0; pass < 2; pass++) {
            TRACE_MSG("allocScratchData pass " << pass << " for " <<
                      scratchVecs.size() << " set(s) of scratch grids");

            // Count bytes needed and number of grids for each NUMA node.
            map <int, size_t> npbytes, ngrids;

            // Loop through each scratch grid vector.
            for (auto* sgv : scratchVecs) {
                assert(sgv);

                // Loop through each scratch grid in this vector.
                // There will be one for each region thread.
                assert(int(sgv->size()) == rthreads);
                int thr_num = 0;
                for (auto gp : *sgv) {
                    assert(gp);
                    auto& gname = gp->get_name();
                    int numa_pref = gp->get_numa_preferred();

                    // Loop through each domain dim.
                    for (auto& dim : _dims->_domain_dims.getDims()) {
                        auto& dname = dim.getName();

                        if (gp->is_dim_used(dname)) {

                            // Set domain size of grid to block size.
                            gp->_set_domain_size(dname, blksize[dname]);

                            // Pads.
                            // Set via both 'extra' and 'min'; larger result will be used.
                            gp->set_extra_pad_size(dname, _opts->_extra_pad_sizes[dname]);
                            gp->set_min_pad_size(dname, _opts->_min_pad_sizes[dname]);
                        }
                    } // dims.

                    // Set storage if buffer has been allocated.
                    if (pass == 1) {
                        auto p = _scratch_data_buf[numa_pref];
                        assert(p);
                        gp->set_storage(p, npbytes[numa_pref]);
                        TRACE_MSG(gp->make_info_string());
                    }

                    // Determine size used (also offset to next location).
                    size_t nbytes = gp->get_num_storage_bytes();
                    npbytes[numa_pref] += ROUND_UP(nbytes + _data_buf_pad,
                                                   CACHELINE_BYTES);
                    ngrids[numa_pref]++;
                    if (pass == 0)
                        TRACE_MSG(" scratch grid '" << gname << "' for thread " <<
                                  thr_num << " needs " << makeByteStr(nbytes) <<
                                  " on NUMA node " << numa_pref);
                    thr_num++;
                } // scratch grids.
            } // scratch-grid vecs.

            // Alloc for each node.
            if (pass == 0)
                _alloc_data(npbytes, ngrids, _scratch_data_buf, "scratch grid");

        } // scratch-grid passes.
    }
    
    // Set non-scratch grid sizes and offsets based on settings.
    // Set wave-front settings.
    // This should be called anytime a setting or rank offset is changed.
    void StencilContext::update_grid_info() {
        assert(_opts);
        auto& step_dim = _dims->_step_dim;

        // If we haven't finished constructing the context, it's too early
        // to do this.
        if (!stPacks.size())
            return;

        // Reset halos to zero.
        max_halos = _dims->_domain_dims;

        // Loop through each non-scratch grid.
        for (auto gp : gridPtrs) {
            assert(gp);

            // Ignore manually-sized grid.
            if (gp->is_fixed_size())
                continue;

            // Loop through each domain dim.
            for (auto& dim : _dims->_domain_dims.getDims()) {
                auto& dname = dim.getName();

                if (gp->is_dim_used(dname)) {

                    // Rank domains.
                    gp->_set_domain_size(dname, _opts->_rank_sizes[dname]);

                    // Pads.
                    // Set via both 'extra' and 'min'; larger result will be used.
                    gp->set_extra_pad_size(dname, _opts->_extra_pad_sizes[dname]);
                    gp->set_min_pad_size(dname, _opts->_min_pad_sizes[dname]);

                    // Offsets.
                    gp->_set_offset(dname, rank_domain_offsets[dname]);
                    gp->_set_local_offset(dname, 0);

                    // Update max halo across grids, used for temporal angles.
                    max_halos[dname] = max(max_halos[dname], gp->get_left_halo_size(dname));
                    max_halos[dname] = max(max_halos[dname], gp->get_right_halo_size(dname));
                }
            }
        } // grids.

        // Calculate wave-front shifts.
        // See the wavefront diagram in run_solution() for description
        // of angles and extensions.
        idx_t tb_steps = _opts->_block_sizes[step_dim]; // use requested size; actual may be less.
        assert(tb_steps >= 0);
        wf_steps = _opts->_region_sizes[step_dim];
        wf_steps = max(wf_steps, tb_steps); // round up WF steps if less than TB steps.
        assert(wf_steps >= 0);
        num_wf_shifts = 0;
        if (wf_steps > 0) {

            // Need to shift for each bundle pack.
            assert(stPacks.size() > 0);
            num_wf_shifts = idx_t(stPacks.size()) * wf_steps;

            // Don't need to shift first one.
            if (num_wf_shifts > 0)
                num_wf_shifts--;
        }
        assert(num_wf_shifts >= 0);

        // Determine whether separate tuners can be used.
        _use_pack_tuners = (tb_steps == 0) && (stPacks.size() > 1);

        // Calculate angles and related settings.
        for (auto& dim : _dims->_domain_dims.getDims()) {
            auto& dname = dim.getName();
            auto rnsize = _opts->_region_sizes[dname];
            auto rksize = _opts->_rank_sizes[dname];
            auto nranks = _opts->_num_ranks[dname];

            // Req'd shift in this dim based on max halos.
            // TODO: use different angle for L & R side of each pack.
            idx_t angle = ROUND_UP(max_halos[dname], _dims->_fold_pts[dname]);
            
            // Determine the spatial skewing angles for WF tiling.  We
            // only need non-zero angles if the region size is less than the
            // rank size or there are other ranks in this dim, i.e., if
            // the region covers the *global* domain in a given dim, no
            // wave-front shifting is needed in that dim.
            idx_t wf_angle = 0;
            if (rnsize < rksize || nranks > 1)
                wf_angle = angle;
            wf_angles.addDimBack(dname, wf_angle);
            assert(angle >= 0);

            // Determine the total WF shift to be added in each dim.
            idx_t shifts = wf_angle * num_wf_shifts;
            wf_shift_pts[dname] = shifts;
            assert(shifts >= 0);

            // Is domain size at least as large as halo + wf_ext in direction
            // when there are multiple ranks?
            auto min_size = max_halos[dname] + shifts;
            if (_opts->_num_ranks[dname] > 1 && rksize < min_size) {
                FORMAT_AND_THROW_YASK_EXCEPTION("Error: rank-domain size of " << rksize << " in '" <<
                                                dname << "' dim is less than minimum size of " << min_size <<
                                                ", which is based on stencil halos and temporal wave-front sizes");
            }

            // If there is another rank to the left, set wave-front
            // extension on the left.
            left_wf_exts[dname] = _opts->is_first_rank(dname) ? 0 : shifts;

            // If there is another rank to the right, set wave-front
            // extension on the right.
            right_wf_exts[dname] = _opts->is_last_rank(dname) ? 0 : shifts;
        }

        // Now that wave-front settings are known, we can push this info
        // back to the grids. It's useful to store this redundant info
        // in the grids, because there it's indexed by grid dims instead
        // of domain dims. This makes it faster to do grid indexing.
        for (auto gp : gridPtrs) {
            assert(gp);

            // Ignore manually-sized grid.
            if (gp->is_fixed_size())
                continue;

            // Loop through each domain dim.
            for (auto& dim : _dims->_domain_dims.getDims()) {
                auto& dname = dim.getName();
                if (gp->is_dim_used(dname)) {

                    // Set extensions to be the same as the global ones.
                    gp->_set_left_wf_ext(dname, left_wf_exts[dname]);
                    gp->_set_right_wf_ext(dname, right_wf_exts[dname]);
                }
            }
        } // grids.

        // Calculate temporal-block shifts.
        // NB: this will change if/when block sizes change.
        update_tb_info();
        
    } // update_grid_info().

    // Set temporal blocking data.  This should be called anytime a block
    // size is changed.  Must be called after update_grid_info() to ensure
    // angles are properly set.  TODO: calculate 'tb_steps' dynamically
    // considering temporal conditions; this assumes worst-case, which is
    // all packs always done.
    void StencilContext::update_tb_info() {
        auto& step_dim = _dims->_step_dim;

        // Reset all TB and MB vars.
        tb_steps = _opts->_block_sizes[step_dim];
        num_tb_shifts = 0;
        for (auto& dim : _dims->_domain_dims.getDims()) {
            auto& dname = dim.getName();
            tb_angles.addDimBack(dname, 0);
            mb_angles.addDimBack(dname, 0);
        }

        // Determine max setting based on block sizes.
        // When using temporal blocking, all block sizes
        // across all packs must be the same.
        TRACE_MSG("update_tb_info: original TB steps = " << tb_steps);
        if (tb_steps > 0) {

            // TB is inside WF, so can't be larger.
            idx_t max_steps = min(tb_steps, wf_steps);
            TRACE_MSG("update_tb_info: min(TB, WF) steps = " << max_steps);

            // Loop through each domain dim.
            for (auto& dim : _dims->_domain_dims.getDims()) {
                auto& dname = dim.getName();
                auto rnsize = _opts->_region_sizes[dname];

                // There must be only one block size when using TB, so get
                // sizes from context settings instead of packs.
                assert(_use_pack_tuners == false);
                auto blksize = _opts->_block_sizes[dname];
                auto mblksize = _opts->_mini_block_sizes[dname];

                // Req'd shift in this dim based on max halos.
                // Can't use separate L & R shift because of possible data reuse in grids.
                // Can't use separate shifts for each pack for same reason.
                // TODO: make round-up optional.
                auto fpts = _dims->_fold_pts[dname];
                idx_t angle = ROUND_UP(max_halos[dname], fpts);
            
                // Determine the spatial skewing angles for MB.
                // If MB covers whole blk, no shifting is needed in that dim.
                idx_t mb_angle = 0;
                if (mblksize < blksize)
                    mb_angle = angle;
                mb_angles[dname] = mb_angle;

                // Determine the max spatial skewing angles for TB.
                // If blk covers whole region, no shifting is needed in that dim.
                idx_t tb_angle = 0;
                if (blksize < rnsize)
                    tb_angle = angle;
                tb_angles[dname] = tb_angle;

                // Calculate max number of temporal steps in
                // allowed this dim.
                if (tb_angle > 0) {

                    // min_blk_sz = min_top_sz + 2 * angle * (npacks * nsteps - 1).
                    // bs = ts + 2*a*np*ns - 2*a.
                    // 2*a*np*ns = bs - ts + 2*a.
                    // s = flr[ (bs - ts + 2*a) / 2*a*np ].
                    idx_t top_sz = fpts; // min pts on top row.
                    idx_t sh_pts = tb_angle * 2 * stPacks.size(); // pts shifted per step.
                    idx_t nsteps = (blksize - top_sz + tb_angle * 2) / sh_pts; // might be zero.
                    TRACE_MSG("update_tb_info: max TB steps in dim '" <<
                              dname << "' = " << nsteps <<
                              " due to base block size of " << blksize <<
                              ", TB angle of " << tb_angle <<
                              ", and " << stPacks.size() << " pack(s)");
                    max_steps = min(max_steps, nsteps);
                }
            }
            tb_steps = min(tb_steps, max_steps);
            TRACE_MSG("update_tb_info: final TB steps = " << tb_steps);
        }
        assert(tb_steps >= 0);

        // Calc number of shifts based on steps.
        if (tb_steps > 0) {

            // Need to shift for each bundle pack.
            assert(stPacks.size() > 0);
            num_tb_shifts = idx_t(stPacks.size()) * tb_steps;

            // Don't need to shift first one.
            if (num_tb_shifts > 0)
                num_tb_shifts--;
        }
        assert(num_tb_shifts >= 0);
        TRACE_MSG("update_tb_info: num TB shifts = " << num_tb_shifts);

    } // update_tb_info().

    // Allocate grids and MPI bufs.
    // Initialize some data structures.
    void StencilContext::prepare_solution() {
        auto& step_dim = _dims->_step_dim;

        // Don't continue until all ranks are this far.
        _env->global_barrier();

        ostream& os = get_ostr();
#ifdef CHECK
        os << "*** WARNING: YASK compiled with CHECK; ignore performance results.\n";
#endif
#if defined(NO_INTRINSICS) && (VLEN > 1)
        os << "*** WARNING: YASK compiled with NO_INTRINSICS; ignore performance results.\n";
#endif
#ifdef MODEL_CACHE
        os << "*** WARNING: YASK compiled with MODEL_CACHE; ignore performance results.\n";
#endif
#ifdef TRACE_MEM
        os << "*** WARNING: YASK compiled with TRACE_MEM; ignore performance results.\n";
#endif
#ifdef TRACE_INTRINSICS
        os << "*** WARNING: YASK compiled with TRACE_INTRINSICS; ignore performance results.\n";
#endif

        // reset time keepers.
        clear_timers();

        // Adjust all settings before setting MPI buffers or sizing grids.
        // Prints adjusted settings.
        // TODO: print settings again after auto-tuning.
        _opts->adjustSettings(os, _env);

        // Copy current settings to packs.
        // Needed here because settings may have been changed via APIs
        // since last call to prepare_solution().
        // This will wipe out any previous auto-tuning.
        for (auto& sp : stPacks)
            sp->getLocalSettings() = *_opts;

        // Init auto-tuner to run silently during normal operation.
        reset_auto_tuner(true, false);

        // Report ranks.
        os << endl;
        os << "Num ranks: " << _env->get_num_ranks() << endl;
        os << "This rank index: " << _env->get_rank_index() << endl;

        // report threads.
        os << "Num OpenMP procs: " << omp_get_num_procs() << endl;
        set_all_threads();
        os << "Num OpenMP threads: " << omp_get_max_threads() << endl;
        set_region_threads(); // Temporary; just for reporting.
        os << "  Num threads per region: " << omp_get_max_threads() << endl;
        set_block_threads(); // Temporary; just for reporting.
        os << "  Num threads per block: " << omp_get_max_threads() << endl;

        // Set the number of threads for a region. It should stay this
        // way for top-level OpenMP parallel sections.
        int rthreads = set_region_threads();

        // Run a dummy nested OMP loop to make sure nested threading is
        // initialized.
#ifdef _OPENMP
#pragma omp parallel for
        for (int i = 0; i < rthreads * 100; i++) {

            idx_t dummy = 0;
            set_block_threads();
#pragma omp parallel for reduction(+:dummy)
            for (int j = 0; j < i * 100; j++) {
                dummy += j;
            }
        }
#endif

        // Some grid stats.
        os << endl;
        os << "Num grids: " << gridPtrs.size() << endl;
        os << "Num grids to be updated: " << outputGridPtrs.size() << endl;

        // Set up data based on MPI rank, including grid positions.
        // Update all the grid sizes.
        setupRank();

        // Alloc grids, scratch grids, MPI bufs.
        // This is the order in which preferred NUMA nodes (e.g., HBW mem)
        // will be used.
        // We free the scratch and MPI data first to give grids preference.
        YaskTimer allocTimer;
        allocTimer.start();
        freeScratchData(os);
        freeMpiData(os);
        allocGridData(os);
        allocScratchData(os);
        allocMpiData(os);
        allocTimer.stop();
        os << "Allocation done in " <<
            makeNumStr(allocTimer.get_elapsed_secs()) << " secs.\n" << flush;

        print_info();

    } // prepare_solution().

    void StencilContext::print_temporal_tiling_info() {
        ostream& os = get_ostr();

        os <<
            " num-wave-front-steps:      " << wf_steps << endl;
        if (wf_steps > 0) {
            os <<
                " wave-front-angles:         " << wf_angles.makeDimValStr() << endl <<
                " num-wave-front-shifts:     " << num_wf_shifts << endl <<
                " wave-front-shift-size:     " << wf_shift_pts.makeDimValStr() << endl <<
                " left-wave-front-exts:      " << left_wf_exts.makeDimValStr() << endl <<
                " right-wave-front-exts:     " << right_wf_exts.makeDimValStr() << endl <<
                " ext-rank-domain:           " << ext_bb.bb_begin.makeDimValStr() <<
                " ... " << ext_bb.bb_end.subElements(1).makeDimValStr() << endl <<
                " num-temporal-block-steps:  " << tb_steps << endl <<
                " temporal-block-angles:     " << tb_angles.makeDimValStr() << endl <<
                " num-temporal-block-shifts: " << num_tb_shifts << endl <<
                " mini-block-angles:         " << mb_angles.makeDimValStr() << endl;
        }
    }
    
    void StencilContext::print_info() {
        auto& step_dim = _dims->_step_dim;
        ostream& os = get_ostr();

        // Calc and report total allocation and domain sizes.
        rank_nbytes = get_num_bytes();
        tot_nbytes = sumOverRanks(rank_nbytes, _env->comm);
        rank_domain_pts = rank_bb.bb_num_points;
        tot_domain_pts = sumOverRanks(rank_domain_pts, _env->comm);
        os <<
            "\nDomain size in this rank (points):          " << makeNumStr(rank_domain_pts) <<
            "\nTotal allocation in this rank:              " << makeByteStr(rank_nbytes) <<
            "\nOverall problem size in " << _env->num_ranks << " rank(s) (points): " <<
            makeNumStr(tot_domain_pts) <<
            "\nTotal overall allocation in " << _env->num_ranks << " rank(s):      " <<
            makeByteStr(tot_nbytes) <<
            endl;

        // Report some sizes and settings.
        os << "\nWork-unit sizes in points (from smallest to largest):\n"
            " vector-size:           " << _dims->_fold_pts.makeDimValStr(" * ") << endl <<
            " cluster-size:          " << _dims->_cluster_pts.makeDimValStr(" * ") << endl <<
            " sub-block-size:        " << _opts->_sub_block_sizes.makeDimValStr(" * ") << endl <<
            " mini-block-size:       " << _opts->_mini_block_sizes.makeDimValStr(" * ") << endl <<
            " block-size:            " << _opts->_block_sizes.makeDimValStr(" * ") << endl <<
            " region-size:           " << _opts->_region_sizes.makeDimValStr(" * ") << endl <<
            " rank-domain-size:      " << _opts->_rank_sizes.makeDimValStr(" * ") << endl <<
            " overall-problem-size:  " << overall_domain_sizes.makeDimValStr(" * ") << endl;
#ifdef SHOW_GROUPS
        os << 
            " sub-block-group-size:  " << _opts->_sub_block_group_sizes.makeDimValStr(" * ") << endl <<
            " block-group-size:      " << _opts->_block_group_sizes.makeDimValStr(" * ") << endl <<
#endif
        os << "\nOther settings:\n"
            " yask-version:          " << yask_get_version_string() << endl <<
            " stencil-name:          " << get_name() << endl <<
            " element-size:          " << makeByteStr(get_element_bytes()) << endl <<
#ifdef USE_MPI
            " num-ranks:             " << _opts->_num_ranks.makeDimValStr(" * ") << endl <<
            " rank-indices:          " << _opts->_rank_indices.makeDimValStr() << endl <<
            " rank-domain-offsets:   " << rank_domain_offsets.makeDimValOffsetStr() << endl <<
#endif
            " rank-domain:           " << rank_bb.bb_begin.makeDimValStr() <<
            " ... " << rank_bb.bb_end.subElements(1).makeDimValStr() << endl <<
            " vector-len:            " << VLEN << endl <<
            " extra-padding:         " << _opts->_extra_pad_sizes.makeDimValStr() << endl <<
            " minimum-padding:       " << _opts->_min_pad_sizes.makeDimValStr() << endl <<
            " L1-prefetch-distance:  " << PFD_L1 << endl <<
            " L2-prefetch-distance:  " << PFD_L2 << endl <<
            " max-halos:             " << max_halos.makeDimValStr() << endl;
        print_temporal_tiling_info();
        os << endl;

        // Info about eqs, packs and bundles.
        os << "Num stencil packs:      " << stPacks.size() << endl;
        os << "Num stencil bundles:    " << stBundles.size() << endl;
        os << "Num stencil equations:  " << NUM_STENCIL_EQS << endl;

        // Info on work in packs.
        os << "\nBreakdown of work stats in this rank:\n";
        for (auto& sp : stPacks)
            sp->init_work_stats();
    }

    // Dealloc grids, etc.
    void StencilContext::end_solution() {

        // Final halo exchange (usually not needed).
        exchange_halos();

        // Release any MPI data.
        mpiData.clear();

        // Release grid data.
        for (auto gp : gridPtrs) {
            if (!gp)
                continue;
            gp->release_storage();
        }

	// Reset threads to original value.
	set_max_threads();
    }

    // Init all grids & params by calling initFn.
    void StencilContext::initValues(function<void (YkGridPtr gp,
                                                   real_t seed)> realInitFn) {
        ostream& os = get_ostr();
        real_t seed = 0.1;
        os << "Initializing grids...\n" << flush;
        YaskTimer itimer;
        itimer.start();
        for (auto gp : gridPtrs) {
            realInitFn(gp, seed);
            seed += 0.01;
        }
        itimer.stop();
        os << "Grid initialization done in " <<
            makeNumStr(itimer.get_elapsed_secs()) << " secs.\n" << flush;
    }

    // Set the bounding-box for each stencil-bundle and whole domain.
    void StencilContext::find_bounding_boxes()
    {
        ostream& os = get_ostr();
        os << "Constructing bounding boxes for " <<
            stBundles.size() << " stencil-bundles(s)...\n" << flush;
        YaskTimer bbtimer;
        bbtimer.start();

        // Rank BB is based only on rank offsets and rank domain sizes.
        rank_bb.bb_begin = rank_domain_offsets;
        rank_bb.bb_end = rank_domain_offsets.addElements(_opts->_rank_sizes, false);
        rank_bb.update_bb("rank", *this, true, &os);

        // BB may be extended for wave-fronts.
        ext_bb.bb_begin = rank_bb.bb_begin.subElements(left_wf_exts);
        ext_bb.bb_end = rank_bb.bb_end.addElements(right_wf_exts);
        ext_bb.update_bb("extended-rank", *this, true);

        // Find BB for each pack.
        for (auto sp : stPacks) {
            auto& spbb = sp->getBB();
            spbb.bb_begin = _dims->_domain_dims;
            spbb.bb_end = _dims->_domain_dims;

            // Find BB for each bundle in this pack.
            for (auto sb : *sp) {

                // Find bundle BB.
                sb->find_bounding_box();
                auto& sbbb = sb->getBB();

                // Expand pack BB to encompass bundle BB.
                spbb.bb_begin = spbb.bb_begin.minElements(sbbb.bb_begin);
                spbb.bb_end = spbb.bb_end.maxElements(sbbb.bb_end);
            }
            spbb.update_bb(sp->get_name(), *this, false);
        }

        // Init MPI interior to extended BB.
        mpi_interior = ext_bb;

        bbtimer.stop();
        os << "Bounding-box construction done in " <<
            makeNumStr(bbtimer.get_elapsed_secs()) << " secs.\n" << flush;
    }

    // Find the bounding-boxes for this bundle in this rank.
    // Only tests domain-var values, not step-vars.
    // Step-vars are tested dynamically for each step
    // as it is executed.
    void StencilBundleBase::find_bounding_box() {
        StencilContext& context = *_generic_context;
        ostream& os = context.get_ostr();
        auto settings = context.get_settings();
        auto dims = context.get_dims();
        auto& domain_dims = dims->_domain_dims;
        auto& step_dim = dims->_step_dim;
        auto& stencil_dims = dims->_stencil_dims;
        auto nddims = domain_dims.size();
        auto nsdims = stencil_dims.size();
        auto step_posn = +Indices::step_posn;
        TRACE_MSG3("find_bounding_box for '" << get_name() << "'...");
        YaskTimer bbtimer;

        // If there is no condition, BB is same as parent.
        if (!is_sub_domain_expr()) {
            _bundle_bb = context.ext_bb;
        }

        // There is a condition.
        else {
            
            // First, find an overall BB around all the
            // valid points in the bundle.
            bbtimer.start();

            // Init min vars w/max val and vice-versa.
            Indices min_pts(idx_max, nsdims);
            Indices max_pts(idx_min, nsdims);
            idx_t npts = 0;

            // Begin, end tuples. Use 'ext_bb' to scan across domain in this
            // rank including any extensions for wave-fronts.
            IdxTuple begin(stencil_dims);
            begin.setVals(context.ext_bb.bb_begin, false);
            begin[step_dim] = 0;
            IdxTuple end(stencil_dims);
            end.setVals(context.ext_bb.bb_end, false);
            end[step_dim] = 1;      // one time-step only.

            // Indices needed for the generated 'misc' loops.
            ScanIndices misc_idxs(*dims, false, 0);
            misc_idxs.begin = begin;
            misc_idxs.end = end;

            // Define misc-loop function.  Since step is always 1, we ignore
            // misc_stop.  Update only if point is in domain for this bundle.
#define misc_fn(misc_idxs) do {                                         \
                if (is_in_valid_domain(misc_idxs.start)) {              \
                    min_pts = min_pts.minElements(misc_idxs.start);     \
                    max_pts = max_pts.maxElements(misc_idxs.start);     \
                    npts++;                                             \
                } } while(0)
        
            // Define OMP reductions to be used in generated code.
#define OMP_PRAGMA_SUFFIX reduction(+:npts)     \
                reduction(min_idxs:min_pts)     \
                reduction(max_idxs:max_pts)

            // Scan through n-D space.  This scan sets min_pts & max_pts for all
            // stencil dims (including step dim) and npts to the number of valid
            // points.
#include "yask_misc_loops.hpp"
#undef misc_fn
            bbtimer.stop();
            TRACE_MSG3("Overall BB construction done in " <<
                bbtimer.get_elapsed_secs() << " secs.");
        
            // Init bb vars to ensure they contain correct dims.
            _bundle_bb.bb_begin = domain_dims;
            _bundle_bb.bb_end = domain_dims;

            // If any points, set begin vars to min indices and end vars to one
            // beyond max indices.
            if (npts) {
            IdxTuple tmp(stencil_dims); // create tuple w/stencil dims.
            min_pts.setTupleVals(tmp);  // convert min_pts to tuple.
            _bundle_bb.bb_begin.setVals(tmp, false); // set bb_begin to domain dims of min_pts.

            max_pts.setTupleVals(tmp); // convert min_pts to tuple.
            _bundle_bb.bb_end.setVals(tmp, false); // set bb_end to domain dims of max_pts.
            _bundle_bb.bb_end = _bundle_bb.bb_end.addElements(1); // end = last + 1.
            }

            // No points, just set to zero.
            else {
                _bundle_bb.bb_begin.setValsSame(0);
                _bundle_bb.bb_end.setValsSame(0);
            }
            _bundle_bb.bb_num_points = npts;

            // Finalize overall BB.
            _bundle_bb.update_bb(get_name(), context, false);
        }

        // If BB is empty, add nothing.
        if (!_bundle_bb.bb_num_points) {
            TRACE_MSG3("BB is empty");
        }
        
        // If the BB is full (solid), this BB is the only bb.
        else if (_bundle_bb.bb_is_full) {
            TRACE_MSG3("adding 1 sub-BB: [" << _bundle_bb.bb_begin.makeDimValStr() <<
                       " ... " << _bundle_bb.bb_end.makeDimValStr() << ")");

            // Add it to the list, and we're done.
            _bb_list.push_back(_bundle_bb);
        }

        // Otherwise, the overall BB is not full.
        // This is a common case for boundary conditions.
        // Create list of full BBs (non-overlapping & with no invalid
        // points) inside overall BB.
        else {
            bbtimer.clear();
            bbtimer.start();

            // Divide the overall BB into a slice for each thread
            // across the outer dim.
            const int odim = 0;
            idx_t outer_len = _bundle_bb.bb_len[odim];
            idx_t nthreads = omp_get_max_threads();
            idx_t len_per_thr = CEIL_DIV(outer_len, nthreads);

            // List of BBs for each thread.
            BBList bb_lists[nthreads];

            // Run rect-finding code on each thread.
            // When these are done, we will merge the
            // rects from all threads.
#pragma omp parallel for
            for (int n = 0; n < nthreads; n++) {
                auto& cur_bb_list = bb_lists[n];

                // Begin and end of this slice.
                // These tuples contain domain dims.
                IdxTuple slice_begin(_bundle_bb.bb_begin);
                slice_begin[odim] += n * len_per_thr;
                IdxTuple slice_end(_bundle_bb.bb_end);
                slice_end[odim] = min(slice_end[odim], slice_begin[odim] + len_per_thr);
                if (slice_end[odim] <= slice_begin[odim])
                    continue;
                Indices islice_begin(slice_begin);
                Indices islice_end(slice_end);

                // Construct len of slice in all dims.
                IdxTuple slice_len = slice_end.subElements(slice_begin);
                Indices islice_len(slice_len);
                
                // Visit all points in slice, looking for a new
                // valid beginning point, 'ib*pt'.
                Indices ibspt(stencil_dims); // in stencil dims.
                Indices ibdpt(domain_dims);  // in domain dims.
                slice_len.visitAllPoints
                    ([&](const IdxTuple& ofs, size_t idx) {

                        // Find global point from 'ofs' in domain
                        // and stencil dims.
                        Indices iofs(ofs);
                        ibdpt = islice_begin.addElements(iofs); // domain tuple.
                        DOMAIN_VAR_LOOP(i, j) {
                            ibspt[i] = ibdpt[j];            // stencil tuple.
                        }

                        // Valid point must be in sub-domain and
                        // not seen before in this slice.
                        bool is_valid = is_in_valid_domain(ibspt);
                        if (is_valid) {
                            for (auto& bb : cur_bb_list) {
                                if (bb.is_in_bb(ibdpt)) {
                                    is_valid = false;
                                    break;
                                }
                            }
                        }
                        
                        // Process this new rect starting at 'ib*pt'.
                        if (is_valid) {

                            // Scan from 'ib*pt' to end of this slice
                            // looking for end of rect.
                            IdxTuple bdpt(domain_dims);
                            ibdpt.setTupleVals(bdpt);
                            IdxTuple scan_len = slice_end.subElements(bdpt);

                            // End point to be found, 'ie*pt'.
                            Indices iespt(stencil_dims); // stencil dims.
                            Indices iedpt(domain_dims);  // domain dims.

                            // Repeat scan until no adjustment is made.
                            bool do_scan = true;
                            while (do_scan) {
                                do_scan = false;

                                TRACE_MSG3("scanning " << scan_len.makeDimValStr(" * ") <<
                                           " starting at " << bdpt.makeDimValStr());
                                scan_len.visitAllPoints
                                    ([&](const IdxTuple& eofs, size_t eidx) {

                                        // Make sure scan_len range is observed.
                                        for (int i = 0; i < nddims; i++)
                                            assert(eofs[i] < scan_len[i]);

                                        // Find global point from 'eofs'.
                                        Indices ieofs(eofs);
                                        iedpt = ibdpt.addElements(ieofs); // domain tuple.
                                        DOMAIN_VAR_LOOP(i, j) {
                                            iespt[i] = iedpt[j];            // stencil tuple.
                                        }

                                        // Valid point must be in sub-domain and
                                        // not seen before in this slice.
                                        bool is_evalid = is_in_valid_domain(iespt);
                                        if (is_evalid) {
                                            for (auto& bb : cur_bb_list) {
                                                if (bb.is_in_bb(iedpt)) {
                                                    is_evalid = false;
                                                    break;
                                                }
                                            }
                                        }

                                        // If this is an invalid point, adjust
                                        // scan range appropriately.
                                        if (!is_evalid) {

                                            // Adjust 1st dim that is beyond its starting pt.
                                            // This will reduce the range of the scan.
                                            for (int i = 0; i < nddims; i++) {

                                                // Beyond starting point in this dim?
                                                if (iedpt[i] > ibdpt[i]) {
                                                    scan_len[i] = iedpt[i] - ibdpt[i];

                                                    // restart scan for
                                                    // remaining dims.
                                                    // TODO: be smarter
                                                    // about where to
                                                    // restart scan.
                                                    if (i < nddims - 1)
                                                        do_scan = true;

                                                    return false; // stop this scan.
                                                }
                                            }
                                        }

                                        return true; // keep looking for invalid point.
                                    }); // Looking for invalid point.
                            } // while scan is adjusted.
                            TRACE_MSG3("found BB " << scan_len.makeDimValStr(" * ") <<
                                       " starting at " << bdpt.makeDimValStr());

                            // 'scan_len' now contains sizes of the new BB.
                            BoundingBox new_bb;
                            new_bb.bb_begin = bdpt;
                            new_bb.bb_end = bdpt.addElements(scan_len);
                            new_bb.update_bb("sub-bb", context, true);
                            cur_bb_list.push_back(new_bb);
                            
                        } // new rect found.

                        return true;  // from labmda; keep looking.
                    }); // Looking for new rects.
            } // threads/slices.
            TRACE_MSG3("sub-bbs found in " <<
                       bbtimer.get_secs_since_start() << " secs.");

            // Collect BBs in all slices.
            // TODO: merge in a binary tree instead of sequentially.
            for (int n = 0; n < nthreads; n++) {
                auto& cur_bb_list = bb_lists[n];
                TRACE_MSG3("processing " << cur_bb_list.size() <<
                           " sub-BB(s) in bundle '" << get_name() <<
                           "' from thread " << n);

                // BBs in slice 'n'.
                for (auto& bbn : cur_bb_list) {
                    TRACE_MSG3(" sub-BB: [" << bbn.bb_begin.makeDimValStr() <<
                               " ... " << bbn.bb_end.makeDimValStr() << ")");

                    // Don't bother with empty BB.
                    if (bbn.bb_size == 0)
                        continue;

                    // Scan existing final BBs looking for one to merge with.
                    bool do_merge = false;
                    for (auto& bb : _bb_list) {

                        // Can 'bbn' be merged with 'bb'?
                        do_merge = true;
                        for (int i = 0; i < nddims && do_merge; i++) {

                            // Must be adjacent in outer dim.
                            if (i == odim) {
                                if (bb.bb_end[i] != bbn.bb_begin[i])
                                    do_merge = false;
                            }

                            // Must be aligned in other dims.
                            else {
                                if (bb.bb_begin[i] != bbn.bb_begin[i] ||
                                    bb.bb_end[i] != bbn.bb_end[i])
                                    do_merge = false;
                            }
                        }
                        if (do_merge) {

                            // Merge by just increasing the size of 'bb'.
                            bb.bb_end[odim] = bbn.bb_end[odim];
                            TRACE_MSG3("  merging to form [" << bb.bb_begin.makeDimValStr() <<
                                       " ... " << bb.bb_end.makeDimValStr() << ")");
                            bb.update_bb("sub-bb", context, true);
                            break;
                        }
                    }

                    // If not merged, add 'bbn' as new.
                    if (!do_merge) {
                        _bb_list.push_back(bbn);
                        TRACE_MSG3("  adding as final sub-BB #" << _bb_list.size());
                    }
                }
            }
            bbtimer.stop();
            TRACE_MSG3("Final bounding-box construction done in " <<
                       bbtimer.get_elapsed_secs() << " secs.");
        } // Finding constituent rects.
    }

    // Compute convenience values for a bounding-box.
    void BoundingBox::update_bb(const string& name,
                                StencilContext& context,
                                bool force_full,
                                ostream* os) {

        auto dims = context.get_dims();
        auto& domain_dims = dims->_domain_dims;
        bb_len = bb_end.subElements(bb_begin);
        bb_size = bb_len.product();
        if (force_full)
            bb_num_points = bb_size;

        // Solid rectangle?
        bb_is_full = true;
        if (bb_num_points != bb_size) {
            if (os)
                *os << "Note: '" << name << "' domain has only " <<
                    makeNumStr(bb_num_points) <<
                    " valid point(s) inside its bounding-box of " <<
                    makeNumStr(bb_size) <<
                    " point(s); multiple sub-boxes will be used.\n";
            bb_is_full = false;
        }

        // Does everything start on a vector-length boundary?
        bb_is_aligned = true;
        for (auto& dim : domain_dims.getDims()) {
            auto& dname = dim.getName();
            if ((bb_begin[dname] - context.rank_domain_offsets[dname]) %
                dims->_fold_pts[dname] != 0) {
                if (os)
                    *os << "Note: '" << name << "' domain"
                        " has one or more starting edges not on vector boundaries;"
                        " masked calculations will be used in peel and remainder sub-blocks.\n";
                bb_is_aligned = false;
                break;
            }
        }

        // Lengths are cluster-length multiples?
        bb_is_cluster_mult = true;
        for (auto& dim : domain_dims.getDims()) {
            auto& dname = dim.getName();
            if (bb_len[dname] % dims->_cluster_pts[dname] != 0) {
                if (bb_is_full && bb_is_aligned)
                    if (os && bb_is_aligned)
                        *os << "Note: '" << name << "' domain"
                            " has one or more sizes that are not vector-cluster multiples;"
                            " masked calculations will be used in peel and remainder sub-blocks.\n";
                bb_is_cluster_mult = false;
                break;
            }
        }

        // All done.
        bb_valid = true;
    }

} // namespace yask.<|MERGE_RESOLUTION|>--- conflicted
+++ resolved
@@ -31,7 +31,6 @@
 
 namespace yask {
 
-<<<<<<< HEAD
 #ifdef USE_PMEM
     static inline int getnode() {
         #ifdef SYS_getcpu
@@ -43,7 +42,7 @@
         #endif
     }
 #endif
-=======
+
     // Constructor.
     StencilContext::StencilContext(KernelEnvPtr env,
                                    KernelSettingsPtr settings) :
@@ -75,7 +74,6 @@
         // Set output to msg-rank per settings.
         set_ostr();
     }
->>>>>>> c6fb5a8d
 
     // Init MPI-related vars and other vars related to my rank's place in
     // the global problem: rank index, offset, etc.  Need to call this even
